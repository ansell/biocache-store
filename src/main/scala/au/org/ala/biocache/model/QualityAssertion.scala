--- conflicted
+++ resolved
@@ -90,15 +90,11 @@
   @BeanProperty var name:String,
   @BeanProperty var code:Int,
   @Deprecated var problemAsserted:java.lang.Boolean,
-<<<<<<< HEAD
-  @BeanProperty var qaStatus:Int,   //either 0-failed, 1-passed, 2-not tested
-=======
   @BeanProperty var relatedUuid:String, // Uuid of the related assertion if this is verified assertion
   @BeanProperty var qaStatus:Int,//either 0-failed, 1-passed, 2-not tested for System Assertions  and (50001 - 50005) for User Assertions records
->>>>>>> 349791af
   @BeanProperty var comment:String,
   @BeanProperty var value:String,
-  @BeanProperty var userId:String,  //null for system assertions
+  @BeanProperty var userId:String, //null for system assertions
   @BeanProperty var userEmail:String,  //null for system assertions
   @BeanProperty var userDisplayName:String,  //null for system assertions
   @BeanProperty var userRole:String,  //null for system assertions, example - collection manager
