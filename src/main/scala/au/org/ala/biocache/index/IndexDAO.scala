package au.org.ala.biocache.index

import org.apache.commons.lang.time.DateUtils
import org.slf4j.LoggerFactory
import scala.collection.mutable.ArrayBuffer
import java.util.Date
import org.apache.commons.lang.time.DateFormatUtils
import java.io.{File, FileWriter, OutputStream}
import scala.util.parsing.json.JSON
import au.org.ala.biocache.processor.Processors
import au.org.ala.biocache.dao.OccurrenceDAO
import au.org.ala.biocache.parser.DateParser
import au.org.ala.biocache.Config
import au.org.ala.biocache.load.FullRecordMapper
import au.org.ala.biocache.vocab.AssertionCodes
import au.org.ala.biocache.util.Json
import au.org.ala.biocache.model.QualityAssertion

/**
 * All Index implementations need to extend this trait.
 */
trait IndexDAO {

  val logger = LoggerFactory.getLogger("IndexDAO")

  def getRowKeysForQuery(query: String, limit: Int = 1000): Option[List[String]]

  def getUUIDsForQuery(query: String, limit: Int = 1000): Option[List[String]]

  def writeRowKeysToStream(query: String, outputStream: OutputStream)

  def writeUUIDsToStream(query: String, outputStream: OutputStream)

  def occurrenceDAO: OccurrenceDAO

  def getDistinctValues(query: String, field: String, max: Int): Option[List[String]]

  def pageOverFacet(proc: (String, Int) => Boolean, facetName: String, query: String, filterQueries: Array[String])

  def pageOverIndex(proc: java.util.Map[String, AnyRef] => Boolean, fieldToRetrieve: Array[String], query: String, filterQueries: Array[String], sortField: Option[String] = None, sortDir: Option[String] = None, multivaluedFields: Option[Array[String]] = None)

  def streamIndex(proc: java.util.Map[String,AnyRef] => Boolean, fieldsToRetrieve:Array[String], query:String, filterQueries: Array[String], sortFields: Array[String],multivaluedFields: Option[Array[String]] = None)

  def shouldIncludeSensitiveValue(dr: String): Boolean

  /**
   * Index a record with the supplied properties.
   */
  def indexFromMap(guid: String,
                   map: scala.collection.Map[String, String],
                   batch: Boolean = true,
                   startDate: Option[Date] = None,
                   commit: Boolean = false,
                   miscIndexProperties: Seq[String] = Array[String](),
                   test:Boolean = false,
                   batchID:String = "",
                   csvFileWriter:FileWriter = null,
                   csvFileWriterSensitive:FileWriter = null)

  /**
   * Truncate the current index
   */
  def emptyIndex

  def reload

  def shutdown

  def optimise : String

  def commit

  def init

  /**
   * Remove all the records with the specified value in the specified field
   */
  def removeFromIndex(field: String, values: String)

  /** Deletes all the records that satisfy the supplied query */
  def removeByQuery(query: String, commit: Boolean = true)

  /**
   * Perform
   */
  def finaliseIndex(optimise: Boolean = false, shutdown: Boolean = true)

  def getValue(field: String, map: scala.collection.Map[String, String]): String = map.getOrElse(field, "")

  def getValue(field: String, map: scala.collection.Map[String, String], checkParsed: Boolean): String = {
    val value = getValue(field, map)
    if (value == "" && checkParsed) {
      getValue(field + ".p", map)
    } else {
      value
    }
  }

  /**
   * Returns a lat,long string expression formatted to the supplied Double format
   */
  def getLatLongString(lat: Double, lon: Double, format: String): String = {
    if (!lat.isNaN && !lon.isNaN) {
      val df = new java.text.DecimalFormat(format)
      //By some "strange" decision the default rounding model is HALF_EVEN
      df.setRoundingMode(java.math.RoundingMode.HALF_UP)
      df.format(lat) + "," + df.format(lon)
    } else {
      ""
    }
  }

  /**
   * Returns a lat,long string expression formatted to the supplied Double format and step size.
   *
   * e.g. 0.02 step size
   *
   */
  def getLatLongStringStep(lat: Double, lon: Double, format: String, step: Double): String = {
    if (!lat.isNaN && !lon.isNaN) {
      val df = new java.text.DecimalFormat(format)
      //By some "strange" decision the default rounding model is HALF_EVEN
      df.setRoundingMode(java.math.RoundingMode.HALF_UP)
      df.format(Math.round(lat / step) * step) + "," + df.format(Math.round(lon / step) * step)
    } else {
      ""
    }
  }

  /**
   * The header values for the CSV file.
   */
  lazy val header = List("id", "row_key", "occurrence_id", "data_hub_uid", "data_hub", "data_provider_uid", "data_provider", "data_resource_uid",
    "data_resource", "institution_uid", "institution_code", "institution_name",
    "collection_uid", "collection_code", "collection_name", "catalogue_number",
    "taxon_concept_lsid", "occurrence_date", "occurrence_year", "taxon_name", "common_name", "names_and_lsid", "common_name_and_lsid",
    "rank", "rank_id", "raw_taxon_name", "raw_common_name", "multimedia", "image_url", "all_image_url",
    "species_group", "country_code", "country", "lft", "rgt", "kingdom", "phylum", "class", "order",
    "family", "genus", "genus_guid", "species", "species_guid", "state", "imcra", "ibra", "places", "latitude", "longitude",
    "lat_long", "point-1", "point-0.1", "point-0.01", "point-0.02", "point-0.001", "point-0.0001",
    "year", "month", "basis_of_record", "raw_basis_of_record", "type_status",
    "raw_type_status", "taxonomic_kosher", "geospatial_kosher",  "location_remarks",
    "occurrence_remarks", "user_assertions", "collector", "state_conservation", "raw_state_conservation",
    "sensitive", "coordinate_uncertainty", "user_id", "alau_user_id", "provenance", "subspecies_guid", "subspecies_name", "interaction", "last_assertion_date",
    "last_load_date", "last_processed_date", "modified_date", "establishment_means", "loan_number", "loan_identifier", "loan_destination",
    "loan_botanist", "loan_date", "loan_return_date", "original_name_usage", "duplicate_inst", "record_number", "first_loaded_date", "name_match_metric",
    "life_stage", "outlier_layer", "outlier_layer_count", "taxonomic_issue", "raw_identification_qualifier", "species_habitats",
    "identified_by", "identified_date", "sensitive_longitude", "sensitive_latitude", "pest_flag_s", "collectors", "duplicate_status", "duplicate_record",
    "duplicate_type", "sensitive_coordinate_uncertainty", "distance_outside_expert_range", "elevation_d", "min_elevation_d", "max_elevation_d",
    "depth_d", "min_depth_d", "max_depth_d", "name_parse_type_s","occurrence_status_s", "occurrence_details", "photographer_s", "rights",
    "raw_geo_validation_status_s", "raw_occurrence_status_s", "raw_locality","raw_latitude","raw_longitude","raw_datum","raw_sex",
<<<<<<< HEAD
    "sensitive_locality") ::: Config.additionalFieldsToIndex

  /**
   * sensitive csv header columns
   */
  val sensitiveHeader= List("sensitive_longitude", "sensitive_latitude", "sensitive_coordinate_uncertainty", "sensitive_locality")
=======
    "sensitive_locality", "event_id", "location_id", "dataset_name")
>>>>>>> df9cfacc

  /**
   * Constructs a scientific name.
   *
   * TODO Factor this out of indexing logic, and have a separate field in cassandra that stores this.
   * TODO Construction of this field can then happen as part of the processing.
   */
  def getRawScientificName(map: scala.collection.Map[String, String]): String = {
    val scientificName: String = {
      if (map.contains("scientificName")) {
        map.get("scientificName").get
      } else if (map.contains("genus")) {
        var tmp: String = map.get("genus").get
        if (map.contains("specificEpithet") || map.contains("species")) {
          tmp = tmp + " " + map.getOrElse("specificEpithet", map.getOrElse("species", ""))
          if (map.contains("infraspecificEpithet") || map.contains("subspecies"))
            tmp = tmp + " " + map.getOrElse("infraspecificEpithet", map.getOrElse("subspecies", ""))
        }
        tmp
      } else {
        map.getOrElse("family", "")
      }
    }
    scientificName
  }

  /**
   * Generates an string array version of the occurrence model.
   *
   * Access to the values are taken directly from the Map with no reflection. This
   * should result in a quicker load time.
   */
  def getOccIndexModel(guid: String, map: scala.collection.Map[String, String]) : List[String] = {

    try {
      //get the lat lon values so that we can determine all the point values
      val deleted = map.getOrElse(FullRecordMapper.deletedColumn, "false")
      //only add it to the index is it is not deleted & not a blank record
      if (!deleted.equals("true") && map.size > 1) {
        var slat = getValue("decimalLatitude.p", map)
        var slon = getValue("decimalLongitude.p", map)
        var latlon = ""        
        val sciName = getValue("scientificName.p", map)
        val taxonConceptId = getValue("taxonConceptID.p", map)
        val vernacularName = getValue("vernacularName.p", map).trim
        val kingdom = getValue("kingdom.p", map)
        val family = getValue("family.p", map)
        val images = {
          val simages = getValue("images", map)
          if (!simages.isEmpty)
            Json.toStringArray(simages)
          else
            Array[String]()
        }
        //determine the type of multimedia that is available.
        val multimedia: Array[String] = {
          val i = map.getOrElse("images", "[]")
          val s = map.getOrElse("sounds", "[]")
          val v = map.getOrElse("videos", "[]")
          val ab = new ArrayBuffer[String]
          if (i.length() > 3) ab += "Image"
          if (s.length() > 3) ab += "Sound"
          if (v.length() > 3) ab += "Video"
          if (!ab.isEmpty) {
            ab.toArray
          } else {
            Array("None")
          }
        }
        val speciesGroup = {
          val sspeciesGroup = getValue("speciesGroups.p", map)
          if (sspeciesGroup.length > 0)
            Json.toStringArray(sspeciesGroup)
          else
            Array[String]()
        }
        val interactions = {
          if (map.contains("interactions.p"))
            Json.toStringArray(map.get("interactions.p").get)
          else
            Array[String]()
        }
        val dataHubUids = {
          val sdatahubs = getValue("dataHubUid", map, true)
          if (sdatahubs.length > 0)
            Json.toStringArray(sdatahubs)
          else
            Array[String]()
        }
        val habitats = {
          val shab = map.getOrElse("speciesHabitats.p", "[]")
          Json.toStringArray(shab)
        }

        var eventDate = getValue("eventDate.p", map)
        var occurrenceYear = getValue("year.p", map)
        if (occurrenceYear.length == 4)
          occurrenceYear += "-01-01T00:00:00Z"
        else
          occurrenceYear = ""
        //only want to include eventDates that are in the correct format
        try {
          DateUtils.parseDate(eventDate, Array("yyyy-MM-dd"))
        } catch {
          case e: Exception => eventDate = ""
        }
        var lat = java.lang.Double.NaN
        var lon = java.lang.Double.NaN

        if (slat != "" && slon != "") {
          try {
            lat = java.lang.Double.parseDouble(slat)
            lon = java.lang.Double.parseDouble(slon)
            val test = -90D
            val test2 = -180D
            //ensure that the lat longs are in the required range before
            if (lat <= 90 && lat >= test && lon <= 180 && lon >= test2) {
              latlon = slat + "," + slon
            }
          } catch {
            //If the latitude or longitude can't be parsed into a double we don't want to index the values
            case e: Exception => slat = ""; slon = ""
          }
        }
        //get sensitive values map
        val sensitiveMap = {
          if (shouldIncludeSensitiveValue(map.getOrElse("dataResourceUid", "")) && map.contains("originalSensitiveValues")) {
            try {
              val osv = map.getOrElse("originalSensitiveValues", "{}")
              val parsed = JSON.parseFull(osv)
              parsed.get.asInstanceOf[Map[String, String]]
            } catch {
              case _:Exception => Map[String, String]()
            }
          } else {
            Map[String, String]()
          }
        }
        val sconservation = getValue("stateConservation.p", map)
        var stateCons = if (sconservation != "") sconservation.split(",")(0) else ""
        val rawStateCons = if (sconservation != "") sconservation.split(",")(1) else ""

        if (stateCons == "null") stateCons = rawStateCons

        val sensitive: String = {
          val dataGen = map.getOrElse("dataGeneralizations.p", "")
          if (dataGen.contains("already generalised"))
            "alreadyGeneralised"
          else if (dataGen != "")
            "generalised"
          else
            ""
        }

        val outlierForLayers: Array[String] = {
          val outlierForLayerStr = getValue("outlierForLayers.p", map)
          if (outlierForLayerStr != "") {
            try {
              Json.toStringArray(outlierForLayerStr)
            } catch {
              case e:Exception => logger.warn(e.getMessage + " : " + guid); Array[String]()
            }
          }
          else Array()
        }

        val dupTypes: Array[String] = {
          val s = map.getOrElse("duplicationType.p", "[]")
          try {
            Json.toStringArray(s)
          } catch {
            case e:Exception => logger.warn(e.getMessage + " : " + guid); Array[String]()
          }
        }

        //Only set the geospatially kosher field if there are coordinates supplied
        val geoKosher = if (slat == "" && slon == "") "" else map.getOrElse(FullRecordMapper.geospatialDecisionColumn, "")
        val hasUserAss = map.getOrElse(FullRecordMapper.userQualityAssertionColumn, "") match {
          case "true" => "true"
          case "false" => "false"
          case value: String => (value.length > 3).toString
        }

        val (subspeciesGuid, subspeciesName): (String, String) = {
          if (map.contains("taxonRankID.p")) {
            try {
              if (java.lang.Integer.parseInt(map.getOrElse("taxonRankID.p", "")) > 7000)
                (taxonConceptId, sciName)
              else
                ("", "")
            } catch {
              case _:Exception => ("", "")
            }
          } else {
            ("", "")
          }
        }

        val lastLoaded = DateParser.parseStringToDate(getValue(FullRecordMapper.alaModifiedColumn, map))

        val lastProcessed = DateParser.parseStringToDate(getValue(FullRecordMapper.alaModifiedColumn + ".p", map))

        val lastUserAssertion = DateParser.parseStringToDate(map.getOrElse(FullRecordMapper.lastUserAssertionDateColumn, ""))

        val firstLoadDate = DateParser.parseStringToDate(getValue("firstLoaded", map))

        val loanDate = DateParser.parseStringToDate(map.getOrElse("loanDate", ""))

        val loanReturnDate = DateParser.parseStringToDate(map.getOrElse("loanReturnDate", ""))

        val dateIdentified = DateParser.parseStringToDate(map.getOrElse("dateIdentified.p", ""))
        
        val modifiedDate = DateParser.parseStringToDate(map.getOrElse("modified.p", ""))
        
        var taxonIssue = map.getOrElse("taxonomicIssue.p", "[]")
        if(!taxonIssue.startsWith("[")){
          logger.warn("WARNING " + map.getOrElse("rowKey","") +" does not have an updated taxonIssue: " + guid)
          taxonIssue = "[]"
        }
        val taxonIssueArray = Json.toStringArray(taxonIssue)
        val infoWith = map.getOrElse("informationWithheld.p", "")
        val pest_tmp = if (infoWith.contains("\t")) infoWith.substring(0, infoWith.indexOf("\t")) else ""//startsWith("PEST")) "PEST" else ""

        //the returned list needs to match up with the CSV header
        return List(
          getValue("uuid", map),
          getValue("rowKey", map),
          getValue("occurrenceID", map),
          dataHubUids.mkString("|"),
          getValue("dataHub.p", map),
          getValue("dataProviderUid", map, true),
          getValue("dataProviderName", map, true),
          getValue("dataResourceUid", map, true),
          getValue("dataResourceName", map, true),
          getValue("institutionUid.p", map),
          getValue("institutionCode", map),
          getValue("institutionName.p", map),
          getValue("collectionUid.p", map),
          getValue("collectionCode", map),
          getValue("collectionName.p", map),
          getValue("catalogNumber", map),
          taxonConceptId,
          if (eventDate != "") eventDate + "T00:00:00Z" else "",
          occurrenceYear,
          sciName,
          vernacularName,
          sciName + "|" + taxonConceptId + "|" + vernacularName + "|" + kingdom + "|" + family,
          vernacularName + "|" + sciName + "|" + taxonConceptId + "|" + vernacularName + "|" + kingdom + "|" + family,
          getValue("taxonRank.p", map),
          getValue("taxonRankID.p", map),
          getRawScientificName(map),
          getValue("vernacularName", map),
          //if (!images.isEmpty && images(0) != "") "Multimedia" else "None",
          multimedia.mkString("|"),
          if (!images.isEmpty) images(0) else "",
          images.mkString("|"),
          speciesGroup.mkString("|"),
          getValue("countryCode", map),
          getValue("country.p", map),
          getValue("left.p", map),
          getValue("right.p", map),
          kingdom,
          getValue("phylum.p", map),
          getValue("classs.p", map),
          getValue("order.p", map),
          family,
          getValue("genus.p", map),
          map.getOrElse("genusID.p", ""),
          getValue("species.p", map),
          getValue("speciesID.p", map),
          map.getOrElse("stateProvince.p", ""),
          getValue("imcra.p", map),
          getValue("ibra.p", map),
          getValue("lga.p", map),
          slat,
          slon,
          latlon,          
          getLatLongString(lat, lon, "#"),
          getLatLongString(lat, lon, "#.#"),
          getLatLongString(lat, lon, "#.##"),
          getLatLongStringStep(lat, lon, "#.##", 0.02),
          getLatLongString(lat, lon, "#.###"),
          getLatLongString(lat, lon, "#.####"),
          getValue("year.p", map),
          getValue("month.p", map),
          getValue("basisOfRecord.p", map),
          getValue("basisOfRecord", map),
          getValue("typeStatus.p", map),
          getValue("typeStatus", map),
          getValue(FullRecordMapper.taxonomicDecisionColumn, map),
          geoKosher,
          //NC 2013-05-23: Assertions are now values, failed, passed and untested these will be handled separately
          //getAssertions(map).mkString("|"),
          getValue("locationRemarks", map),
          getValue("occurrenceRemarks", map),
          hasUserAss,
          getValue("recordedBy", map),
          stateCons, //stat
          rawStateCons,
          sensitive,
          getValue("coordinateUncertaintyInMeters.p", map),
          map.getOrElse("userId", ""),
          map.getOrElse("userId", ""),
          map.getOrElse("provenance.p", ""),
          subspeciesGuid,
          subspeciesName,
          interactions.mkString("|"),
          if (lastUserAssertion.isEmpty) "" else DateFormatUtils.format(lastUserAssertion.get, "yyyy-MM-dd'T'HH:mm:ss'Z'"),
          if (lastLoaded.isEmpty) "2010-11-1T00:00:00Z" else DateFormatUtils.format(lastLoaded.get, "yyyy-MM-dd'T'HH:mm:ss'Z'"),
          if (lastProcessed.isEmpty) "" else DateFormatUtils.format(lastProcessed.get, "yyyy-MM-dd'T'HH:mm:ss'Z'"),
          if (modifiedDate.isEmpty) "" else DateFormatUtils.format(modifiedDate.get,"yyy-MM-dd'T'HH:mm:ss'Z'"),
          map.getOrElse("establishmentMeans.p", "").replaceAll("; ", "|"),
          map.getOrElse("loanSequenceNumber", ""),
          map.getOrElse("loanIdentifier", ""),
          map.getOrElse("loanDestination", ""),
          map.getOrElse("loanForBotanist", ""),
          if (loanDate.isEmpty) "" else DateFormatUtils.format(loanDate.get, "yyyy-MM-dd'T'HH:mm:ss'Z'"),
          if (loanReturnDate.isEmpty) "" else DateFormatUtils.format(loanReturnDate.get, "yyyy-MM-dd'T'HH:mm:ss'Z'"),
          map.getOrElse("originalNameUsage", map.getOrElse("typifiedName", "")),
          map.getOrElse("duplicates", ""), //.replaceAll(",","|"),
          map.getOrElse("recordNumber", ""),
          if (firstLoadDate.isEmpty) "" else DateFormatUtils.format(firstLoadDate.get, "yyyy-MM-dd'T'HH:mm:ss'Z'"),
          map.getOrElse("nameMatchMetric.p", ""),
          map.getOrElse("phenology", ""), //TODO make this a controlled vocab that gets mapped during processing...
          outlierForLayers.mkString("|"),
          outlierForLayers.length.toString,
          taxonIssueArray.mkString("|"),
          map.getOrElse("identificationQualifier", ""),
          habitats.mkString("|"),
          map.getOrElse("identifiedBy", ""),
          if (dateIdentified.isEmpty) "" else DateFormatUtils.format(dateIdentified.get, "yyyy-MM-dd'T'HH:mm:ss'Z'"),
          sensitiveMap.getOrElse("decimalLongitude", ""),
          sensitiveMap.getOrElse("decimalLatitude", ""),
          pest_tmp,
          map.getOrElse("recordedBy.p", ""),
          map.getOrElse("duplicationStatus.p", ""),
          map.getOrElse("associatedOccurrences.p", ""),
          dupTypes.mkString("|"),
          sensitiveMap.getOrElse("coordinateUncertaintyInMeters.p", ""),
          map.getOrElse("distanceOutsideExpertRange.p", ""),
          map.getOrElse("verbatimElevation.p", ""),
          map.getOrElse("minimumElevationInMeters.p", ""),
          map.getOrElse("maximumElevationInMeters.p", ""),
          map.getOrElse("verbatimDepth.p", ""),
          map.getOrElse("minimumDepthInMeters.p", ""),
          map.getOrElse("maximumDepthInMeters.p", ""),
          map.getOrElse("nameParseType.p",""),
          map.getOrElse("occurrenceStatus.p",""),
          map.getOrElse("occurrenceDetails",""),
          map.getOrElse("photographer",""),
          map.getOrElse("rights",""),
          map.getOrElse("georeferenceVerificationStatus",""),
          map.getOrElse("occurrenceStatus", ""),
          map.getOrElse("locality",""),
          map.getOrElse("decimalLatitude",""),
          map.getOrElse("decimalLongitude",""),
          map.getOrElse("geodeticDatum",""),
          map.getOrElse("sex",""),
<<<<<<< HEAD
          sensitiveMap.getOrElse("locality", "")
        ) ::: Config.additionalFieldsToIndex.map(field => map.getOrElse(field, ""))
=======
          sensitiveMap.getOrElse("locality", ""),
          map.getOrElse("eventID",""),
          map.getOrElse("locationID",""),
          map.getOrElse("datasetName","")
        )
>>>>>>> df9cfacc
      } else {
        return List()
      }
    } catch {
      case e: Exception => logger.error(e.getMessage, e); throw e
    }
  }

  def getCsvWriter(sensitive : Boolean = false) = {
    var fw : FileWriter = null
    if (!sensitive && Config.exportIndexAsCsvPath != null && Config.exportIndexAsCsvPath.length > 0) {
      fw = new FileWriter(File.createTempFile("index.", "." + System.currentTimeMillis() + ".csv", new File(Config.exportIndexAsCsvPath)))
    }
    if (sensitive && Config.exportIndexAsCsvPathSensitive != null && Config.exportIndexAsCsvPathSensitive.length > 0) {
      fw = new FileWriter(File.createTempFile("index.sensitive.", "." + System.currentTimeMillis() + ".csv", new File(Config.exportIndexAsCsvPathSensitive)))
    }
    fw
  }
}

/**
 * An class for handling a generic/common index fields
 *
 * Not in use yet.
 */
case class IndexField(fieldName: String, dataType: String, sourceField: String, multi: Boolean = false, storeAsArray: Boolean = false, extraField: Option[String] = None, isMiscProperty: Boolean = false) {

  def getValuesForIndex(map: Map[String, String]): (String, Option[Array[String]]) = {

    //get the source value. Cater for the situation where we get the parsed value if raw doesn't exist
    val sourceValue: String = if (sourceField.contains(",")) {
      //There are multiple fields that supply the source for the field
      val fields = sourceField.split(",")
      fields.foldLeft("")((concat, value) => concat + "|" + map.getOrElse(value, ""))
    } else {
      map.getOrElse(sourceField, if (extraField.isDefined) map.getOrElse(extraField.get, "") else "")
    }

    dataType match {
      case "date" => {
        val date = DateParser.parseStringToDate(sourceValue)
        if (date.isDefined)
          return (fieldName, Some(Array(DateFormatUtils.format(date.get, "yyyy-MM-dd'T'HH:mm:ss'Z'"))))
      }
      case "double" => {
        //needs to be a valid double
        try {
          java.lang.Double.parseDouble(sourceValue)
          return (fieldName, Some(Array(sourceValue)))
        } catch {
          case _:Exception => (fieldName, None)
        }
      }
      case _ => {
        if (sourceValue.length > 0) {
          if (multi && storeAsArray) {
            val array = Json.toStringArray(sourceValue)
            return (fieldName, Some(array))
          }
          if (multi) {
            return (fieldName, Some(sourceValue.split(",")))
          }
        }
      }
    }
    (fieldName, None)
  }
}

object IndexFields {

  val fieldList = loadFromFile

  val indexFieldMap = fieldList.map(indexField => {
    (indexField.fieldName -> indexField.sourceField)
  }).toMap

  val storeFieldMap = fieldList.map(indexField => {
    (indexField.sourceField -> indexField.fieldName)
  }).toMap

  val storeMiscFields = fieldList collect {
    case value if value.isMiscProperty => value.sourceField
  }

  def loadFromFile() = {
    scala.io.Source.fromURL(getClass.getResource("/indexFields.txt"), "utf-8").getLines.toList.collect {
      case row if !row.startsWith("#") => {
        val values = row.split("\t")
        new IndexField(values(0),
          values(1),
          values(2),
          "T" == values(3),
          "T" == values(4),
          if (values(5).size > 0) Some(values(5)) else None, "T" == values(6)
        )
      }
    }
  }
}<|MERGE_RESOLUTION|>--- conflicted
+++ resolved
@@ -149,16 +149,12 @@
     "duplicate_type", "sensitive_coordinate_uncertainty", "distance_outside_expert_range", "elevation_d", "min_elevation_d", "max_elevation_d",
     "depth_d", "min_depth_d", "max_depth_d", "name_parse_type_s","occurrence_status_s", "occurrence_details", "photographer_s", "rights",
     "raw_geo_validation_status_s", "raw_occurrence_status_s", "raw_locality","raw_latitude","raw_longitude","raw_datum","raw_sex",
-<<<<<<< HEAD
-    "sensitive_locality") ::: Config.additionalFieldsToIndex
+    "sensitive_locality", "event_id", "location_id", "dataset_name") ::: Config.additionalFieldsToIndex
 
   /**
    * sensitive csv header columns
    */
   val sensitiveHeader= List("sensitive_longitude", "sensitive_latitude", "sensitive_coordinate_uncertainty", "sensitive_locality")
-=======
-    "sensitive_locality", "event_id", "location_id", "dataset_name")
->>>>>>> df9cfacc
 
   /**
    * Constructs a scientific name.
@@ -517,16 +513,11 @@
           map.getOrElse("decimalLongitude",""),
           map.getOrElse("geodeticDatum",""),
           map.getOrElse("sex",""),
-<<<<<<< HEAD
-          sensitiveMap.getOrElse("locality", "")
-        ) ::: Config.additionalFieldsToIndex.map(field => map.getOrElse(field, ""))
-=======
           sensitiveMap.getOrElse("locality", ""),
           map.getOrElse("eventID",""),
           map.getOrElse("locationID",""),
           map.getOrElse("datasetName","")
-        )
->>>>>>> df9cfacc
+        ) ::: Config.additionalFieldsToIndex.map(field => map.getOrElse(field, ""))
       } else {
         return List()
       }
