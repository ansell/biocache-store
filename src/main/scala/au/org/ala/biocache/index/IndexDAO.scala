package au.org.ala.biocache.index

import org.apache.commons.lang.time.DateUtils
import org.slf4j.LoggerFactory
import scala.collection.mutable.ArrayBuffer
import java.util.Date
import org.apache.commons.lang.time.DateFormatUtils
import java.io.{File, FileWriter, OutputStream}
import scala.util.parsing.json.JSON
import au.org.ala.biocache.processor.Processors
import au.org.ala.biocache.dao.OccurrenceDAO
import au.org.ala.biocache.parser.DateParser
import au.org.ala.biocache.Config
import au.org.ala.biocache.load.FullRecordMapper
import au.org.ala.biocache.vocab.AssertionCodes
import au.org.ala.biocache.vocab.{AssertionStatus}
import au.org.ala.biocache.util.Json
import au.org.ala.biocache.model.QualityAssertion

/**
  * All Index implementations need to extend this trait.
  */
trait IndexDAO {

  val logger = LoggerFactory.getLogger("IndexDAO")

  def getRowKeysForQuery(query: String, limit: Int = 1000): Option[List[String]]

  def getUUIDsForQuery(query: String, limit: Int = 1000): Option[List[String]]

  def writeRowKeysToStream(query: String, outputStream: OutputStream)

  def writeUUIDsToStream(query: String, outputStream: OutputStream)

  def occurrenceDAO: OccurrenceDAO

  def getDistinctValues(query: String, field: String, max: Int): Option[List[String]]

  def pageOverFacet(proc: (String, Int) => Boolean, facetName: String, query: String, filterQueries: Array[String])

  def pageOverIndex(proc: java.util.Map[String, AnyRef] => Boolean, fieldToRetrieve: Array[String], query: String, filterQueries: Array[String], sortField: Option[String] = None, sortDir: Option[String] = None, multivaluedFields: Option[Array[String]] = None)

  def streamIndex(proc: java.util.Map[String,AnyRef] => Boolean, fieldsToRetrieve:Array[String], query:String, filterQueries: Array[String], sortFields: Array[String],multivaluedFields: Option[Array[String]] = None)

  def shouldIncludeSensitiveValue(dr: String): Boolean

  /**
    * Index a record with the supplied properties.
    */
  def indexFromMap(guid: String,
                   map: scala.collection.Map[String, String],
                   batch: Boolean = true,
                   startDate: Option[Date] = None,
                   commit: Boolean = false,
                   miscIndexProperties: Seq[String] = Array[String](),
                   test:Boolean = false,
                   batchID:String = "",
                   csvFileWriter:FileWriter = null,
                   csvFileWriterSensitive:FileWriter = null)

  /**
    * Truncate the current index
    */
  def emptyIndex

  def reload

  def shutdown

  def optimise : String

  def commit

  def init

  /**
    * Remove all the records with the specified value in the specified field
    */
  def removeFromIndex(field: String, values: String)

  /** Deletes all the records that satisfy the supplied query */
  def removeByQuery(query: String, commit: Boolean = true)

  /**
    * Perform
    */
  def finaliseIndex(optimise: Boolean = false, shutdown: Boolean = true)

  def getValue(field: String, map: scala.collection.Map[String, String]): String = map.getOrElse(field, "")

  def getValue(field: String, map: scala.collection.Map[String, String], checkParsed: Boolean): String = {
    val value = getValue(field, map)
    if (value == "" && checkParsed) {
      getValue(field + ".p", map)
    } else {
      value
    }
  }

  /**
    * Returns a lat,long string expression formatted to the supplied Double format
    */
  def getLatLongString(lat: Double, lon: Double, format: String): String = {
    if (!lat.isNaN && !lon.isNaN) {
      val df = new java.text.DecimalFormat(format)
      //By some "strange" decision the default rounding model is HALF_EVEN
      df.setRoundingMode(java.math.RoundingMode.HALF_UP)
      df.format(lat) + "," + df.format(lon)
    } else {
      ""
    }
  }

  /**
    * Returns a lat,long string expression formatted to the supplied Double format and step size.
    *
    * e.g. 0.02 step size
    *
    */
  def getLatLongStringStep(lat: Double, lon: Double, format: String, step: Double): String = {
    if (!lat.isNaN && !lon.isNaN) {
      val df = new java.text.DecimalFormat(format)
      //By some "strange" decision the default rounding model is HALF_EVEN
      df.setRoundingMode(java.math.RoundingMode.HALF_UP)
      df.format(Math.round(lat / step) * step) + "," + df.format(Math.round(lon / step) * step)
    } else {
      ""
    }
  }

  /**
<<<<<<< HEAD
   * The header values for the CSV file.
   */
  lazy val header:List[String] = List("id", "row_key", "occurrence_id", "data_hub_uid", "data_hub", "data_provider_uid", "data_provider", "data_resource_uid",
=======
    * The header values for the CSV file.
    */
  lazy val header = List("id", "row_key", "occurrence_id", "data_hub_uid", "data_hub", "data_provider_uid", "data_provider", "data_resource_uid",
>>>>>>> 349791af
    "data_resource", "institution_uid", "institution_code", "institution_name",
    "collection_uid", "collection_code", "collection_name", "catalogue_number",
    "taxon_concept_lsid", "occurrence_date", "occurrence_date_end_dt", "occurrence_year", "occurrence_decade_i", "taxon_name", "common_name", "names_and_lsid", "common_name_and_lsid",
    "rank", "rank_id", "raw_taxon_name", "raw_common_name", "multimedia", "image_url", "all_image_url",
    "species_group", "country_code", "country", "lft", "rgt", "kingdom", "phylum", "class", "order",
    "family", "genus", "genus_guid", "species", "species_guid", "state", "places", "latitude", "longitude",
    "lat_long", "point-1", "point-0.1", "point-0.01", "point-0.02", "point-0.001", "point-0.0001",
    "year", "month", "basis_of_record", "raw_basis_of_record", "type_status",
    "raw_type_status", "taxonomic_kosher", "geospatial_kosher",  "location_remarks",
    "occurrence_remarks", "user_assertions", "collector", "state_conservation", "raw_state_conservation", "country_conservation", "raw_country_conservation",
    "sensitive", "coordinate_uncertainty", "user_id", "alau_user_id", "provenance", "subspecies_guid", "subspecies_name", "interaction", "last_assertion_date",
    "last_load_date", "last_processed_date", "modified_date", "establishment_means", "loan_number", "loan_identifier", "loan_destination",
    "loan_botanist", "loan_date", "loan_return_date", "original_name_usage", "duplicate_inst", "record_number", "first_loaded_date", "name_match_metric",
    "life_stage", "outlier_layer", "outlier_layer_count", "taxonomic_issue", "raw_identification_qualifier", "identification_qualifier_s", "species_habitats",
    "identified_by", "identified_date", "sensitive_longitude", "sensitive_latitude", "pest_flag_s", "collectors", "duplicate_status", "duplicate_record",
    "duplicate_type", "sensitive_coordinate_uncertainty", "distance_outside_expert_range", "elevation_d", "min_elevation_d", "max_elevation_d",
    "depth_d", "min_depth_d", "max_depth_d", "name_parse_type_s","occurrence_status_s", "occurrence_details", "photographer_s", "rights",
    "raw_geo_validation_status_s", "raw_occurrence_status_s", "raw_locality","raw_latitude","raw_longitude","raw_datum","raw_sex",
    "sensitive_locality", "event_id", "location_id", "dataset_name", "reproductive_condition_s") ::: Config.additionalFieldsToIndex

  /**
    * sensitive csv header columns
    */
  val sensitiveHeader = List("sensitive_longitude", "sensitive_latitude", "sensitive_coordinate_uncertainty", "sensitive_locality")

  /**
    * Constructs a scientific name.
    *
    * TODO Factor this out of indexing logic, and have a separate field in cassandra that stores this.
    * TODO Construction of this field can then happen as part of the processing.
    */
  def getRawScientificName(map: scala.collection.Map[String, String]): String = {
    val scientificName: String = {
      if (map.contains("scientificName")) {
        map.get("scientificName").get
      } else if (map.contains("genus")) {
        var tmp: String = map.get("genus").get
        if (map.contains("specificEpithet") || map.contains("species")) {
          tmp = tmp + " " + map.getOrElse("specificEpithet", map.getOrElse("species", ""))
          if (map.contains("infraspecificEpithet") || map.contains("subspecies"))
            tmp = tmp + " " + map.getOrElse("infraspecificEpithet", map.getOrElse("subspecies", ""))
        }
        tmp
      } else {
        map.getOrElse("family", "")
      }
    }
    scientificName
  }

  /**
    * Generates an string array version of the occurrence model.
    *
    * Access to the values are taken directly from the Map with no reflection. This
    * should result in a quicker load time.
    */
  def getOccIndexModel(guid: String, map: scala.collection.Map[String, String]) : List[String] = {

    try {
      //get the lat lon values so that we can determine all the point values
      val deleted = map.getOrElse(FullRecordMapper.deletedColumn, "false")
      //only add it to the index is it is not deleted & not a blank record
      if (!deleted.equals("true") && map.size > 1) {
        var slat = getValue("decimalLatitude.p", map)
        var slon = getValue("decimalLongitude.p", map)
        var latlon = ""
        val sciName = getValue("scientificName.p", map)
        val taxonConceptId = getValue("taxonConceptID.p", map)
        val vernacularName = getValue("vernacularName.p", map).trim
        val kingdom = getValue("kingdom.p", map)
        val family = getValue("family.p", map)
        val images = {
          val simages = getValue("images", map)
          if (!simages.isEmpty)
            Json.toStringArray(simages)
          else
            Array[String]()
        }
        //determine the type of multimedia that is available.
        val multimedia: Array[String] = {
          val i = map.getOrElse("images", "[]")
          val s = map.getOrElse("sounds", "[]")
          val v = map.getOrElse("videos", "[]")
          val ab = new ArrayBuffer[String]
          if (i.length() > 3) ab += "Image"
          if (s.length() > 3) ab += "Sound"
          if (v.length() > 3) ab += "Video"
          if (!ab.isEmpty) {
            ab.toArray
          } else {
            Array("None")
          }
        }
        val speciesGroup = {
          val sspeciesGroup = getValue("speciesGroups.p", map)
          if (sspeciesGroup.length > 0)
            Json.toStringArray(sspeciesGroup)
          else
            Array[String]()
        }
        val interactions = {
          if (map.contains("interactions.p"))
            Json.toStringArray(map.get("interactions.p").get)
          else
            Array[String]()
        }
        val dataHubUids = {
          val sdatahubs = getValue("dataHubUid", map, true)
          if (sdatahubs.length > 0)
            Json.toStringArray(sdatahubs)
          else
            Array[String]()
        }
        val habitats = {
          val shab = map.getOrElse("speciesHabitats.p", "[]")
          Json.toStringArray(shab)
        }

        var eventDate = getValue("eventDate.p", map)
        var eventDateEnd = getValue("eventDateEnd.p", map)
        var occurrenceYear = getValue("year.p", map)
        var occurrenceDecade = ""
        if (occurrenceYear.length == 4) {
          occurrenceYear += "-01-01T00:00:00Z"
          occurrenceDecade = occurrenceYear.substring(0,3) + "0"
        } else
          occurrenceYear = ""
        //only want to include eventDates that are in the correct format
        try {
          DateUtils.parseDate(eventDate, Array("yyyy-MM-dd"))
        } catch {
          case e: Exception => eventDate = ""
        }
        //only want to include eventDateEnds that are in the correct format
        try {
          DateUtils.parseDate(eventDateEnd, Array("yyyy-MM-dd"))
        } catch {
          case e: Exception => eventDateEnd = ""
        }
        var lat = java.lang.Double.NaN
        var lon = java.lang.Double.NaN

        if (slat != "" && slon != "") {
          try {
            lat = java.lang.Double.parseDouble(slat)
            lon = java.lang.Double.parseDouble(slon)
            val test = -90D
            val test2 = -180D
            //ensure that the lat longs are in the required range before
            if (lat <= 90 && lat >= test && lon <= 180 && lon >= test2) {
              latlon = slat + "," + slon
            }
          } catch {
            //If the latitude or longitude can't be parsed into a double we don't want to index the values
            case e: Exception => slat = ""; slon = ""
          }
        }
        //get sensitive values map
        val sensitiveMap = {
          if (shouldIncludeSensitiveValue(map.getOrElse("dataResourceUid", "")) && map.contains("originalSensitiveValues")) {
            try {
              val osv = map.getOrElse("originalSensitiveValues", "{}")
              val parsed = JSON.parseFull(osv)
              parsed.get.asInstanceOf[Map[String, String]]
            } catch {
              case _:Exception => Map[String, String]()
            }
          } else {
            Map[String, String]()
          }
        }
        val sconservation = getValue("stateConservation.p", map)
        var stateCons = if (sconservation != "") sconservation.split(",")(0) else ""
        val rawStateCons = if (sconservation != "") sconservation.split(",")(1) else ""

        if (stateCons == "null") stateCons = rawStateCons

        val cconservation = getValue("countryConservation.p", map)
        var countryCons = if (cconservation != "") cconservation.split(",")(0) else ""
        val rawCountryCons = if (cconservation != "") cconservation.split(",")(1) else ""

        if (countryCons == "null") countryCons = rawCountryCons

        val sensitive: String = {
          val dataGen = map.getOrElse("dataGeneralizations.p", "")
          if (dataGen.contains("already generalised"))
            "alreadyGeneralised"
          else if (dataGen != "")
            "generalised"
          else
            ""
        }

        val outlierForLayers: Array[String] = {
          val outlierForLayerStr = getValue("outlierForLayers.p", map)
          if (outlierForLayerStr != "") {
            try {
              Json.toStringArray(outlierForLayerStr)
            } catch {
              case e:Exception => logger.warn(e.getMessage + " : " + guid); Array[String]()
            }
          }
          else Array()
        }

        val dupTypes: Array[String] = {
          val s = map.getOrElse("duplicationType.p", "[]")
          try {
            Json.toStringArray(s)
          } catch {
            case e:Exception => logger.warn(e.getMessage + " : " + guid); Array[String]()
          }
        }

        //Only set the geospatially kosher field if there are coordinates supplied
        val geoKosher = if (slat == "" && slon == "") "" else map.getOrElse(FullRecordMapper.geospatialDecisionColumn, "")
        //val hasUserAss = map.getOrElse(FullRecordMapper.userQualityAssertionColumn, "")
        val userAssertionStatus: Int = map.getOrElse(FullRecordMapper.userAssertionStatusColumn, AssertionStatus.QA_NONE.toString).toInt
        val hasUserAss:String = userAssertionStatus match {
          case AssertionStatus.QA_NONE => "false"
          case _ => userAssertionStatus.toString
        }

        val (subspeciesGuid, subspeciesName): (String, String) = {
          if (map.contains("taxonRankID.p")) {
            try {
              if (java.lang.Integer.parseInt(map.getOrElse("taxonRankID.p", "")) > 7000)
                (taxonConceptId, sciName)
              else
                ("", "")
            } catch {
              case _:Exception => ("", "")
            }
          } else {
            ("", "")
          }
        }

        val lastLoaded = DateParser.parseStringToDate(getValue(FullRecordMapper.alaModifiedColumn, map))

        val lastProcessed = DateParser.parseStringToDate(getValue(FullRecordMapper.alaModifiedColumn + ".p", map))

        val lastUserAssertion = DateParser.parseStringToDate(map.getOrElse(FullRecordMapper.lastUserAssertionDateColumn, ""))

        val firstLoadDate = DateParser.parseStringToDate(getValue("firstLoaded", map))

        val loanDate = DateParser.parseStringToDate(map.getOrElse("loanDate", ""))

        val loanReturnDate = DateParser.parseStringToDate(map.getOrElse("loanReturnDate", ""))

        val dateIdentified = DateParser.parseStringToDate(map.getOrElse("dateIdentified.p", ""))

        val modifiedDate = DateParser.parseStringToDate(map.getOrElse("modified.p", ""))

        var taxonIssue = map.getOrElse("taxonomicIssue.p", "[]")
        if(!taxonIssue.startsWith("[")){
          logger.warn("WARNING " + map.getOrElse("rowKey","") +" does not have an updated taxonIssue: " + guid)
          taxonIssue = "[]"
        }
        val taxonIssueArray = Json.toStringArray(taxonIssue)
        val infoWith = map.getOrElse("informationWithheld.p", "")
<<<<<<< HEAD
        val pest_tmp = if (infoWith.contains("\t")) infoWith.substring(0, infoWith.indexOf("\t")) else ""
        
=======
        val pest_tmp = if (infoWith.contains("\t")) infoWith.substring(0, infoWith.indexOf("\t")) else ""//startsWith("PEST")) "PEST" else ""

>>>>>>> 349791af
        var distanceOutsideExpertRange = map.getOrElse("distanceOutsideExpertRange.p", "");
        //only want valid numbers
        try {
          distanceOutsideExpertRange.toDouble
        } catch {
          case e: Exception => distanceOutsideExpertRange = ""
        }

        //the returned list needs to match up with the CSV header
        return List(
          getValue("uuid", map),
          getValue("rowKey", map),
          getValue("occurrenceID", map),
          dataHubUids.mkString("|"),
          getValue("dataHub.p", map),
          getValue("dataProviderUid", map, true),
          getValue("dataProviderName", map, true),
          getValue("dataResourceUid", map, true),
          getValue("dataResourceName", map, true),
          getValue("institutionUid.p", map),
          getValue("institutionCode", map),
          getValue("institutionName.p", map),
          getValue("collectionUid.p", map),
          getValue("collectionCode", map),
          getValue("collectionName.p", map),
          getValue("catalogNumber", map),
          taxonConceptId,
          if (eventDate != "") eventDate + "T00:00:00Z" else "",
          if (eventDateEnd != "") eventDateEnd + "T00:00:00Z" else "",
          occurrenceYear,
          occurrenceDecade,
          sciName,
          vernacularName,
          sciName + "|" + taxonConceptId + "|" + vernacularName + "|" + kingdom + "|" + family,
          vernacularName + "|" + sciName + "|" + taxonConceptId + "|" + vernacularName + "|" + kingdom + "|" + family,
          getValue("taxonRank.p", map),
          getValue("taxonRankID.p", map),
          getRawScientificName(map),
          getValue("vernacularName", map),
          //if (!images.isEmpty && images(0) != "") "Multimedia" else "None",
          multimedia.mkString("|"),
          if (!images.isEmpty) images(0) else "",
          images.mkString("|"),
          speciesGroup.mkString("|"),
          getValue("countryCode", map),
          getValue("country.p", map),
          getValue("left.p", map),
          getValue("right.p", map),
          kingdom,
          getValue("phylum.p", map),
          getValue("classs.p", map),
          getValue("order.p", map),
          family,
          getValue("genus.p", map),
          map.getOrElse("genusID.p", ""),
          getValue("species.p", map),
          getValue("speciesID.p", map),
          map.getOrElse("stateProvince.p", ""),
          getValue("lga.p", map),
          slat,
          slon,
          latlon,
          getLatLongString(lat, lon, "#"),
          getLatLongString(lat, lon, "#.#"),
          getLatLongString(lat, lon, "#.##"),
          getLatLongStringStep(lat, lon, "#.##", 0.02),
          getLatLongString(lat, lon, "#.###"),
          getLatLongString(lat, lon, "#.####"),
          getValue("year.p", map),
          getValue("month.p", map),
          getValue("basisOfRecord.p", map),
          getValue("basisOfRecord", map),
          getValue("typeStatus.p", map),
          getValue("typeStatus", map),
          getValue(FullRecordMapper.taxonomicDecisionColumn, map),
          geoKosher,
          //NC 2013-05-23: Assertions are now values, failed, passed and untested these will be handled separately
          //getAssertions(map).mkString("|"),
          getValue("locationRemarks", map),
          getValue("occurrenceRemarks", map),
          hasUserAss,
          //  userAssertionStatus,
          getValue("recordedBy", map),
          stateCons, //stat
          rawStateCons,
          countryCons,
          rawCountryCons,
          sensitive,
          getValue("coordinateUncertaintyInMeters.p", map),
          map.getOrElse("userId", ""),
          map.getOrElse("userId", ""),
          map.getOrElse("provenance.p", ""),
          subspeciesGuid,
          subspeciesName,
          interactions.mkString("|"),
          if (lastUserAssertion.isEmpty) "" else DateFormatUtils.format(lastUserAssertion.get, "yyyy-MM-dd'T'HH:mm:ss'Z'"),
          if (lastLoaded.isEmpty) "2010-11-1T00:00:00Z" else DateFormatUtils.format(lastLoaded.get, "yyyy-MM-dd'T'HH:mm:ss'Z'"),
          if (lastProcessed.isEmpty) "" else DateFormatUtils.format(lastProcessed.get, "yyyy-MM-dd'T'HH:mm:ss'Z'"),
          if (modifiedDate.isEmpty) "" else DateFormatUtils.format(modifiedDate.get,"yyy-MM-dd'T'HH:mm:ss'Z'"),
          map.getOrElse("establishmentMeans.p", "").replaceAll("; ", "|"),
          map.getOrElse("loanSequenceNumber", ""),
          map.getOrElse("loanIdentifier", ""),
          map.getOrElse("loanDestination", ""),
          map.getOrElse("loanForBotanist", ""),
          if (loanDate.isEmpty) "" else DateFormatUtils.format(loanDate.get, "yyyy-MM-dd'T'HH:mm:ss'Z'"),
          if (loanReturnDate.isEmpty) "" else DateFormatUtils.format(loanReturnDate.get, "yyyy-MM-dd'T'HH:mm:ss'Z'"),
          map.getOrElse("originalNameUsage", map.getOrElse("typifiedName", "")),
          map.getOrElse("duplicates", ""), //.replaceAll(",","|"),
          map.getOrElse("recordNumber", ""),
          if (firstLoadDate.isEmpty) "" else DateFormatUtils.format(firstLoadDate.get, "yyyy-MM-dd'T'HH:mm:ss'Z'"),
          map.getOrElse("nameMatchMetric.p", ""),
          map.getOrElse("phenology", ""), //TODO make this a controlled vocab that gets mapped during processing...
          outlierForLayers.mkString("|"),
          outlierForLayers.length.toString,
          taxonIssueArray.mkString("|"),
          map.getOrElse("identificationQualifier", ""),
          map.getOrElse("identificationQualifier.p", ""),
          habitats.mkString("|"),
          map.getOrElse("identifiedBy", ""),
          if (dateIdentified.isEmpty) "" else DateFormatUtils.format(dateIdentified.get, "yyyy-MM-dd'T'HH:mm:ss'Z'"),
          sensitiveMap.getOrElse("decimalLongitude", ""),
          sensitiveMap.getOrElse("decimalLatitude", ""),
          pest_tmp,
          map.getOrElse("recordedBy.p", ""),
          map.getOrElse("duplicationStatus.p", ""),
          map.getOrElse("associatedOccurrences.p", ""),
          dupTypes.mkString("|"),
          sensitiveMap.getOrElse("coordinateUncertaintyInMeters.p", ""),
          distanceOutsideExpertRange,
          map.getOrElse("verbatimElevation.p", ""),
          map.getOrElse("minimumElevationInMeters.p", ""),
          map.getOrElse("maximumElevationInMeters.p", ""),
          map.getOrElse("verbatimDepth.p", ""),
          map.getOrElse("minimumDepthInMeters.p", ""),
          map.getOrElse("maximumDepthInMeters.p", ""),
          map.getOrElse("nameParseType.p",""),
          map.getOrElse("occurrenceStatus.p",""),
          map.getOrElse("occurrenceDetails",""),
          map.getOrElse("photographer",""),
          map.getOrElse("rights",""),
          map.getOrElse("georeferenceVerificationStatus",""),
          map.getOrElse("occurrenceStatus", ""),
          map.getOrElse("locality",""),
          map.getOrElse("decimalLatitude",""),
          map.getOrElse("decimalLongitude",""),
          map.getOrElse("geodeticDatum",""),
          map.getOrElse("sex",""),
          sensitiveMap.getOrElse("locality", ""),
          map.getOrElse("eventID",""),
          map.getOrElse("locationID",""),
          map.getOrElse("datasetName",""),
          map.getOrElse("reproductiveCondition", "")
        ) ::: Config.additionalFieldsToIndex.map(field => map.getOrElse(field, ""))
      } else {
        return List()
      }
    } catch {
      case e: Exception => logger.error(e.getMessage, e); throw e
    }
  }

  def getCsvWriter(sensitive : Boolean = false) = {
    var fw : FileWriter = null
    if (!sensitive && Config.exportIndexAsCsvPath != null && Config.exportIndexAsCsvPath.length > 0) {
      fw = new FileWriter(File.createTempFile("index.", "." + System.currentTimeMillis() + ".csv", new File(Config.exportIndexAsCsvPath)))
    }
    if (sensitive && Config.exportIndexAsCsvPathSensitive != null && Config.exportIndexAsCsvPathSensitive.length > 0) {
      fw = new FileWriter(File.createTempFile("index.sensitive.", "." + System.currentTimeMillis() + ".csv", new File(Config.exportIndexAsCsvPathSensitive)))
    }
    fw
  }
}

/**
  * An class for handling a generic/common index fields
  *
  * Not in use yet.
  */
case class IndexField(fieldName: String, dataType: String, sourceField: String, multi: Boolean = false, storeAsArray: Boolean = false, extraField: Option[String] = None, isMiscProperty: Boolean = false) {

  def getValuesForIndex(map: Map[String, String]): (String, Option[Array[String]]) = {

    //get the source value. Cater for the situation where we get the parsed value if raw doesn't exist
    val sourceValue: String = if (sourceField.contains(",")) {
      //There are multiple fields that supply the source for the field
      val fields = sourceField.split(",")
      fields.foldLeft("")((concat, value) => concat + "|" + map.getOrElse(value, ""))
    } else {
      map.getOrElse(sourceField, if (extraField.isDefined) map.getOrElse(extraField.get, "") else "")
    }

    dataType match {
      case "date" => {
        val date = DateParser.parseStringToDate(sourceValue)
        if (date.isDefined)
          return (fieldName, Some(Array(DateFormatUtils.format(date.get, "yyyy-MM-dd'T'HH:mm:ss'Z'"))))
      }
      case "double" => {
        //needs to be a valid double
        try {
          java.lang.Double.parseDouble(sourceValue)
          return (fieldName, Some(Array(sourceValue)))
        } catch {
          case _:Exception => (fieldName, None)
        }
      }
      case _ => {
        if (sourceValue.length > 0) {
          if (multi && storeAsArray) {
            val array = Json.toStringArray(sourceValue)
            return (fieldName, Some(array))
          }
          if (multi) {
            return (fieldName, Some(sourceValue.split(",")))
          }
        }
      }
    }
    (fieldName, None)
  }
}

object IndexFields {

  val logger = LoggerFactory.getLogger("IndexFields")

  val fieldList = loadFromFile

  val indexFieldMap = fieldList.map(indexField => {
    (indexField.fieldName -> indexField.sourceField)
  }).toMap

  val storeFieldMap = fieldList.map(indexField => {
    (indexField.sourceField -> indexField.fieldName)
  }).toMap

  val storeMiscFields = fieldList collect {
    case value if value.isMiscProperty => value.sourceField
  }

  def loadFromFile() = {
    scala.io.Source.fromURL(getClass.getResource("/indexFields.txt"), "utf-8").getLines.toList.collect {
      case row if !row.startsWith("#") && row.split("\t").length == 7 => {
        val values = row.split("\t")
        new IndexField(values(0),
          values(1),
          values(2),
          "T" == values(3),
          "T" == values(4),
          if (values(5).size > 0) Some(values(5)) else None, "T" == values(6)
        )
      }
    }
  }
}<|MERGE_RESOLUTION|>--- conflicted
+++ resolved
@@ -18,8 +18,8 @@
 import au.org.ala.biocache.model.QualityAssertion
 
 /**
-  * All Index implementations need to extend this trait.
-  */
+ * All Index implementations need to extend this trait.
+ */
 trait IndexDAO {
 
   val logger = LoggerFactory.getLogger("IndexDAO")
@@ -45,8 +45,8 @@
   def shouldIncludeSensitiveValue(dr: String): Boolean
 
   /**
-    * Index a record with the supplied properties.
-    */
+   * Index a record with the supplied properties.
+   */
   def indexFromMap(guid: String,
                    map: scala.collection.Map[String, String],
                    batch: Boolean = true,
@@ -59,8 +59,8 @@
                    csvFileWriterSensitive:FileWriter = null)
 
   /**
-    * Truncate the current index
-    */
+   * Truncate the current index
+   */
   def emptyIndex
 
   def reload
@@ -74,16 +74,16 @@
   def init
 
   /**
-    * Remove all the records with the specified value in the specified field
-    */
+   * Remove all the records with the specified value in the specified field
+   */
   def removeFromIndex(field: String, values: String)
 
   /** Deletes all the records that satisfy the supplied query */
   def removeByQuery(query: String, commit: Boolean = true)
 
   /**
-    * Perform
-    */
+   * Perform
+   */
   def finaliseIndex(optimise: Boolean = false, shutdown: Boolean = true)
 
   def getValue(field: String, map: scala.collection.Map[String, String]): String = map.getOrElse(field, "")
@@ -98,8 +98,8 @@
   }
 
   /**
-    * Returns a lat,long string expression formatted to the supplied Double format
-    */
+   * Returns a lat,long string expression formatted to the supplied Double format
+   */
   def getLatLongString(lat: Double, lon: Double, format: String): String = {
     if (!lat.isNaN && !lon.isNaN) {
       val df = new java.text.DecimalFormat(format)
@@ -112,11 +112,11 @@
   }
 
   /**
-    * Returns a lat,long string expression formatted to the supplied Double format and step size.
-    *
-    * e.g. 0.02 step size
-    *
-    */
+   * Returns a lat,long string expression formatted to the supplied Double format and step size.
+   *
+   * e.g. 0.02 step size
+   *
+   */
   def getLatLongStringStep(lat: Double, lon: Double, format: String, step: Double): String = {
     if (!lat.isNaN && !lon.isNaN) {
       val df = new java.text.DecimalFormat(format)
@@ -129,15 +129,9 @@
   }
 
   /**
-<<<<<<< HEAD
    * The header values for the CSV file.
    */
-  lazy val header:List[String] = List("id", "row_key", "occurrence_id", "data_hub_uid", "data_hub", "data_provider_uid", "data_provider", "data_resource_uid",
-=======
-    * The header values for the CSV file.
-    */
   lazy val header = List("id", "row_key", "occurrence_id", "data_hub_uid", "data_hub", "data_provider_uid", "data_provider", "data_resource_uid",
->>>>>>> 349791af
     "data_resource", "institution_uid", "institution_code", "institution_name",
     "collection_uid", "collection_code", "collection_name", "catalogue_number",
     "taxon_concept_lsid", "occurrence_date", "occurrence_date_end_dt", "occurrence_year", "occurrence_decade_i", "taxon_name", "common_name", "names_and_lsid", "common_name_and_lsid",
@@ -159,16 +153,16 @@
     "sensitive_locality", "event_id", "location_id", "dataset_name", "reproductive_condition_s") ::: Config.additionalFieldsToIndex
 
   /**
-    * sensitive csv header columns
-    */
+   * sensitive csv header columns
+   */
   val sensitiveHeader = List("sensitive_longitude", "sensitive_latitude", "sensitive_coordinate_uncertainty", "sensitive_locality")
 
   /**
-    * Constructs a scientific name.
-    *
-    * TODO Factor this out of indexing logic, and have a separate field in cassandra that stores this.
-    * TODO Construction of this field can then happen as part of the processing.
-    */
+   * Constructs a scientific name.
+   *
+   * TODO Factor this out of indexing logic, and have a separate field in cassandra that stores this.
+   * TODO Construction of this field can then happen as part of the processing.
+   */
   def getRawScientificName(map: scala.collection.Map[String, String]): String = {
     val scientificName: String = {
       if (map.contains("scientificName")) {
@@ -189,11 +183,11 @@
   }
 
   /**
-    * Generates an string array version of the occurrence model.
-    *
-    * Access to the values are taken directly from the Map with no reflection. This
-    * should result in a quicker load time.
-    */
+   * Generates an string array version of the occurrence model.
+   *
+   * Access to the values are taken directly from the Map with no reflection. This
+   * should result in a quicker load time.
+   */
   def getOccIndexModel(guid: String, map: scala.collection.Map[String, String]) : List[String] = {
 
     try {
@@ -399,13 +393,8 @@
         }
         val taxonIssueArray = Json.toStringArray(taxonIssue)
         val infoWith = map.getOrElse("informationWithheld.p", "")
-<<<<<<< HEAD
-        val pest_tmp = if (infoWith.contains("\t")) infoWith.substring(0, infoWith.indexOf("\t")) else ""
-        
-=======
         val pest_tmp = if (infoWith.contains("\t")) infoWith.substring(0, infoWith.indexOf("\t")) else ""//startsWith("PEST")) "PEST" else ""
 
->>>>>>> 349791af
         var distanceOutsideExpertRange = map.getOrElse("distanceOutsideExpertRange.p", "");
         //only want valid numbers
         try {
@@ -580,10 +569,10 @@
 }
 
 /**
-  * An class for handling a generic/common index fields
-  *
-  * Not in use yet.
-  */
+ * An class for handling a generic/common index fields
+ *
+ * Not in use yet.
+ */
 case class IndexField(fieldName: String, dataType: String, sourceField: String, multi: Boolean = false, storeAsArray: Boolean = false, extraField: Option[String] = None, isMiscProperty: Boolean = false) {
 
   def getValuesForIndex(map: Map[String, String]): (String, Option[Array[String]]) = {
