--- conflicted
+++ resolved
@@ -19,10 +19,8 @@
 import org.apache.commons.lang.StringUtils
 import java.util.concurrent.ArrayBlockingQueue
 import au.org.ala.biocache.load.FullRecordMapper
-import au.org.ala.biocache.vocab.{AssertionStatus, AssertionCodes, SpeciesGroups, ErrorCodeCategory}
-import au.org.ala.biocache.util.{StringHelper, Json}
-
-import scala.collection
+import au.org.ala.biocache.vocab.{AssertionCodes, SpeciesGroups, ErrorCodeCategory}
+import au.org.ala.biocache.util.Json
 
 /**
   * DAO for indexing to SOLR
@@ -33,7 +31,6 @@
 
   import scala.collection.JavaConverters._
   import scala.collection.JavaConversions._
-  import StringHelper._
 
   override val logger = LoggerFactory.getLogger("SolrIndexDAO")
 
@@ -41,7 +38,7 @@
   val codeRegex = """(?:code":)([0-9]*)""".r
   val qaStatusRegex = """(?:qaStatus":)([0-9]*)""".r
 
-  val arrDefaultMiscFields = if (StringUtils.isBlank(defaultMiscFields)) {
+  val arrDefaultMiscFields = if (defaultMiscFields == null) {
     Array[String]()
   } else {
     defaultMiscFields.split(",")
@@ -60,51 +57,13 @@
   val fieldSuffix = """([A-Za-z_\-0.9]*)"""
   val doublePattern = (fieldSuffix + """_d""").r
   val intPattern = (fieldSuffix + """_i""").r
-<<<<<<< HEAD
-  
-  val BATCH_SIZE = Config.solrBatchSize
-  val HARD_COMMIT_SIZE = Config.solrHardCommitSize
-=======
 
   lazy val BATCH_SIZE = Config.solrBatchSize
   lazy val HARD_COMMIT_SIZE = Config.solrHardCommitSize
->>>>>>> 349791af
   val INDEX_READ_PAGE_SIZE = 5000
   val FACET_PAGE_SIZE = 1000
 
-  val drToExcludeSensitive = excludeSensitiveValuesFor.split(",")
-
-  val multiValueFields = Array(
-    "data_hub",
-    "data_hub_uid",
-    "assertions_passed",
-    "assertions_missing",
-    "assertions",
-    "assertions_unchecked",
-    "system_assertions",
-    "species_list_uid",
-    "assertion_user_id",
-    "query_assertion_uuid",
-    "query_assertion_type_s",
-    "suitable_modelling",
-    "species_subgroup",
-    "species_group",
-    "multimedia",
-    "all_image_url",
-    "taxonomic_issue",
-    "geospatial_issue",
-    "temporal_issue",
-    "interaction",
-    "outlier_layer",
-    "establishment_means",
-    "duplicate_inst",
-    "duplicate_record",
-    "species_habitats",
-    "duplicate_record",
-    "duplicate_type",
-    "collectors")
-
-  val typeNotSuitableForModelling = Array("invalid", "historic", "vagrant", "irruptive")
+  lazy val drToExcludeSensitive = excludeSensitiveValuesFor.split(",")
 
   override def init() {
 
@@ -366,6 +325,11 @@
     true
   }
 
+  val multifields = Array("duplicate_inst", "establishment_means", "species_group", "assertions", "data_hub_uid", "interactions", "outlier_layer",
+    "species_habitats", "multimedia", "all_image_url", "collectors", "duplicate_record", "duplicate_type","taxonomic_issue")
+
+  val typeNotSuitableForModelling = Array("invalid", "historic", "vagrant", "irruptive")
+
   def extractPassAndFailed(json:String):(List[Int], List[(String,String)])={
     val codes = codeRegex.findAllMatchIn(json).map(_.group(1).toInt).toList
     val names = nameRegex.findAllMatchIn(json).map(_.group(1)).toList
@@ -398,91 +362,6 @@
     //val header = getHeaderValues()
     if (shouldIndex(map, startDate)) {
 
-<<<<<<< HEAD
-      val doc = generateSolrDocument(guid, map, miscIndexProperties, batchID)
-
-      if (!test) {
-
-        if (!batch) {
-
-          //if not a batch, add the doc and do a hard commit
-          solrServer.add(doc)
-          solrServer.commit(false, false, true)
-
-          if (csvFileWriter != null) {
-            writeDocToCsv(doc, csvFileWriter)
-          }
-
-          if (csvFileWriterSensitive != null) {
-            writeDocToCsv(doc, csvFileWriterSensitive)
-          }
-
-        } else {
-
-          currentBatch.synchronized {
-
-            if (doc !=null && doc.getFieldValue("id") !=null && !StringUtils.isEmpty(doc.getFieldValue("id").toString)) {
-              currentBatch.add(doc)
-
-              if (csvFileWriter != null) {
-                writeDocToCsv(doc, csvFileWriter)
-              }
-
-              if (csvFileWriterSensitive != null) {
-                writeDocToCsv(doc, csvFileWriterSensitive)
-              }
-            }
-
-            if (currentBatch.size == BATCH_SIZE || (commit && !currentBatch.isEmpty)) {
-
-              solrServer.add(currentBatch)
-              if (commit || currentBatch.size >= HARD_COMMIT_SIZE) {
-                solrServer.commit(false, false, true)
-              }
-              currentBatch.clear
-            }
-          }
-        }
-      }
-
-    }
-  }
-
-  /**
-    * Generate a SOLR document for indexing.
-    *
-    * @param guid
-    * @param map
-    * @param miscIndexProperties
-    * @param batchID
-    * @return
-    */
-  def generateSolrDocument(guid: String,
-                           map: collection.Map[String, String],
-                           miscIndexProperties: Seq[String],
-                           batchID: String) : SolrInputDocument = {
-
-    val values = getOccIndexModel(guid, map)
-
-    if (values.length > 0 && values.length != header.length) {
-      logger.error("Values don't matcher header: " + values.length + ":" + header.length + ", values:header")
-      logger.error("Headers: " + header.toString())
-      logger.error("Values: "  + values.toString())
-      logger.error("This will be caused by changes in the list of headers not matching the number of submitted field values.")
-      sys.exit(1)
-    }
-
-    if (!values.isEmpty) {
-
-      val doc = new SolrInputDocument()
-      for (i <- 0 to values.length - 1) {
-        if (values(i) != "" && header(i) != "") {
-          if (multiValueFields.contains(header(i))) {
-            //multiple values in this field
-            for (value <- values(i).split('|')) {
-              if (value != "") {
-                doc.addField(header(i), value)
-=======
       val values = getOccIndexModel(guid, map)
 
       if (values.length > 0 && values.length != header.length) {
@@ -504,138 +383,128 @@
                 if (value != "") {
                   doc.addField(header(i), value)
                 }
->>>>>>> 349791af
-              }
+              }
+            } else {
+              doc.addField(header(i), values(i))
             }
-          } else {
-            doc.addField(header(i), values(i))
-          }
-        }
-      }
-
-      //add the misc properties here....
-      //NC 2013-04-23: Change this code to support data types in misc fields.
-      if (!miscIndexProperties.isEmpty) {
-        val unparsedJson = map.getOrElse(FullRecordMapper.miscPropertiesColumn, "")
-        if (unparsedJson != "") {
-          val map = Json.toMap(unparsedJson)
-          miscIndexProperties.foreach(prop => {
-            prop match {
-              case it if it.endsWith("_i") || it.endsWith("_d") || it.endsWith("_s") => {
-                val v = map.get(it.take(it.length - 2))
-                if (v.isDefined && StringUtils.isNotBlank(it)) {
-                  doc.addField(it, v.get.toString())
+          }
+        }
+
+        //add the misc properties here....
+        //NC 2013-04-23: Change this code to support data types in misc fields.
+        if (!miscIndexProperties.isEmpty) {
+          val unparsedJson = map.getOrElse(FullRecordMapper.miscPropertiesColumn, "")
+          if (unparsedJson != "") {
+            val map = Json.toMap(unparsedJson)
+            miscIndexProperties.foreach(prop => {
+              prop match {
+                case it if it.endsWith("_i") || it.endsWith("_d") || it.endsWith("_s") => {
+                  val v = map.get(it.take(it.length-2))
+                  if(v.isDefined && StringUtils.isNotBlank(it)){
+                    doc.addField(it, v.get.toString())
+                  }
                 }
-              }
-              case _ => {
-                val v = map.get(prop)
-                if (v.isDefined) {
-                  doc.addField(prop + "_s", v.get.toString())
+                case _ => {
+                  val v = map.get(prop)
+                  if(v.isDefined){
+                    doc.addField(prop + "_s", v.get.toString())
+                  }
                 }
               }
-            }
-          })
-        }
-      }
-
-      //add additional fields to index
-      if (!Config.additionalFieldsToIndex.isEmpty) {
-        val unparsedJson = map.getOrElse(FullRecordMapper.miscPropertiesColumn, "")
-        if (unparsedJson != "") {
-          val map = Json.toMap(unparsedJson)
-          Config.additionalFieldsToIndex.foreach(prop => {
-            val v = map.get(prop)
-            if (v.isDefined) {
-              doc.addField(prop, v.get.toString())
-            }
-          })
-        }
-      }
-
-      if (!arrDefaultMiscFields.isEmpty) {
-        val unparsedJson = map.getOrElse(FullRecordMapper.miscPropertiesColumn, "")
-        if (unparsedJson != "") {
-
-          //FIXME this JSON deserialisation is VERY SLOW
-          val map = Json.toMap(unparsedJson)
-          arrDefaultMiscFields.foreach(value => {
-            value match {
-              case doublePattern(field) => {
-                //ensure that the value represents a double value before adding to the index.
-                val fvalue = map.getOrElse(field, "").toString()
-                if (fvalue.size > 0) {
-                  try {
-                    java.lang.Double.parseDouble(fvalue)
+            })
+          }
+        }
+
+        //add additional fields to index
+        if (!Config.additionalFieldsToIndex.isEmpty) {
+          val unparsedJson = map.getOrElse(FullRecordMapper.miscPropertiesColumn, "")
+          if (unparsedJson != "") {
+            val map = Json.toMap(unparsedJson)
+            Config.additionalFieldsToIndex.foreach(prop => {
+              val v = map.get(prop)
+              if (v.isDefined) {
+                doc.addField(prop, v.get.toString())
+              }
+            })
+          }
+        }
+
+        if (!arrDefaultMiscFields.isEmpty) {
+          val unparsedJson = map.getOrElse(FullRecordMapper.miscPropertiesColumn, "")
+          if (unparsedJson != "") {
+            val map = Json.toMap(unparsedJson)
+            arrDefaultMiscFields.foreach(value => {
+              value match {
+                case doublePattern(field) => {
+                  //ensure that the value represents a double value before adding to the index.
+                  val fvalue = map.getOrElse(field, "").toString()
+                  if (fvalue.size > 0) {
+                    try {
+                      java.lang.Double.parseDouble(fvalue)
+                      doc.addField(value, fvalue)
+                    }
+                    catch {
+                      case e:Exception => logger.error("Unable to convert value to double " + fvalue + " for " + guid, e)
+                    }
+                  }
+                }
+                case intPattern(field) => {
+                  val fvalue = map.getOrElse(field, "").toString()
+                  if (fvalue.size > 0) {
+                    try {
+                      java.lang.Integer.parseInt(fvalue)
+                      doc.addField(value, fvalue)
+                    }
+                    catch {
+                      case e:Exception => logger.error("Unable to convert value to int " + fvalue + " for " + guid, e)
+                    }
+                  }
+                }
+                case _ => {
+                  //remove the suffix
+                  val item = if (value.contains("_")) value.substring(0, value.lastIndexOf("_")) else value
+                  val fvalue = map.getOrElse(value, map.getOrElse(item, "")).toString()
+                  if (fvalue.size > 0 && StringUtils.isNotBlank(value)) {
                     doc.addField(value, fvalue)
                   }
-                  catch {
-                    case e: Exception => logger.error("Unable to convert value to double " + fvalue + " for " + guid, e)
-                  }
                 }
               }
-              case intPattern(field) => {
-                val fvalue = map.getOrElse(field, "").toString()
-                if (fvalue.size > 0) {
-                  try {
-                    java.lang.Integer.parseInt(fvalue)
-                    doc.addField(value, fvalue)
-                  }
-                  catch {
-                    case e: Exception => logger.error("Unable to convert value to int " + fvalue + " for " + guid, e)
-                  }
-                }
-              }
-              case _ => {
-                //remove the suffix
-                val item = if (value.contains("_")) value.substring(0, value.lastIndexOf("_")) else value
-                val fvalue = map.getOrElse(value, map.getOrElse(item, "")).toString()
-                if (fvalue.size > 0 && StringUtils.isNotBlank(value)) {
-                  doc.addField(value, fvalue)
-                }
-              }
+            })
+          }
+        }
+
+        //now index the System QA assertions
+        //NC 2013-08-01: It is very inefficient to make a JSONArray of QualityAssertions We will parse the raw string instead.
+        val qaJson  = map.getOrElse(FullRecordMapper.qualityAssertionColumn, "[]")
+        val(qa, status) = extractPassAndFailed(qaJson)
+        var sa = false
+        status.foreach { case (test, status) =>
+          if (status.equals("1")) {
+            doc.addField("assertions_passed", test)
+          } else if (status.equals("0")) {
+            sa = true
+            //get the error code to see if it is "missing"
+            val assertionCode = AssertionCodes.getByName(test)
+            def indexField = if (!assertionCode.isEmpty && assertionCode.get.category == ErrorCodeCategory.Missing) {
+              "assertions_missing"
+            } else {
+              "assertions"
             }
-          })
-        }
-      }
-
-      //now index the System QA assertions
-      //NC 2013-08-01: It is very inefficient to make a JSONArray of QualityAssertions We will parse the raw string instead.
-      val qaJson = map.getOrElse(FullRecordMapper.qualityAssertionColumn, "[]")
-      val (qa, status) = extractPassAndFailed(qaJson)
-      var sa = false
-      status.foreach { case (test, status) =>
-        if (status.equals(AssertionStatus.PASSED.toString)) {
-          doc.addField("assertions_passed", test)
-        } else if (status.equals(AssertionStatus.FAILED.toString)) {
-          sa = true
-          //get the error code to see if it is "missing"
-          val assertionCode = AssertionCodes.getByName(test)
-          def indexField = if (!assertionCode.isEmpty && assertionCode.get.category == ErrorCodeCategory.Missing) {
-            "assertions_missing"
-          } else {
-            "assertions"
-          }
-          doc.addField(indexField, test)
-        }
-      }
-
-      val unchecked = AssertionCodes.getMissingByCode(qa)
-      unchecked.foreach(ec => doc.addField("assertions_unchecked", ec.name))
-
-      doc.addField("system_assertions", sa)
-
-      //load the species lists that are configured for the matched guid.
-      val speciesLists = TaxonSpeciesListDAO.getCachedListsForTaxon(map.getOrElse("taxonConceptID.p", ""))
-      speciesLists.foreach { doc.addField("species_list_uid", _) }
-
-<<<<<<< HEAD
-      // user if userQA = true
-      val hasUserAssertions = map.getOrElse(FullRecordMapper.userQualityAssertionColumn, "false")
-      if ("true".equals(hasUserAssertions)) {
-        val assertionUserIds = Config.occurrenceDAO.getUserIdsForAssertions(guid)
-        assertionUserIds.foreach(id => doc.addField("assertion_user_id", id))
-      }
-=======
+            doc.addField(indexField, test)
+          }
+        }
+
+        val unchecked = AssertionCodes.getMissingByCode(qa)
+        unchecked.foreach(ec => doc.addField("assertions_unchecked", ec.name))
+
+        doc.addField("system_assertions", sa)
+
+        //load the species lists that are configured for the matched guid.
+        val speciesLists = TaxonSpeciesListDAO.getCachedListsForTaxon(map.getOrElse("taxonConceptID.p",""))
+        speciesLists.foreach { v =>
+          doc.addField("species_list_uid", v)
+        }
+
         /**
           * Additional indexing for grid references.
           * TODO refactor so that additional indexing is pluggable without core changes.
@@ -649,166 +518,124 @@
             doc.addField("max_latitude", java.lang.Float.parseFloat(bbox(2)))
             doc.addField("max_longitude", java.lang.Float.parseFloat(bbox(3)))
           }
->>>>>>> 349791af
-
-      //FIXME this JSON deserialisation is VERY SLOW - temporarily removed
-//      val queryAssertions = Json.toStringMap(map.getOrElse(FullRecordMapper.queryAssertionColumn, "{}"))
-      var suitableForModelling = true
-//      queryAssertions.foreach {
-//        case (key, value) => {
-//          doc.addField("query_assertion_uuid", key)
-//          doc.addField("query_assertion_type_s", value)
-//          if (suitableForModelling && typeNotSuitableForModelling.contains(value))
-//            suitableForModelling = false
-//        }
-//      }
-
-      //this will not exist for all records until a complete reindex is performed...
-      doc.addField("suitable_modelling", suitableForModelling.toString)
-
-      //FIXME this JSON deserialisation is VERY SLOW
-//      val els = Json.toStringMap(map.getOrElse("el.p", "{}"))
-      val els = parseELWithStringSplits(map.getOrElse("el.p", "{}"))
-      els.foreach {
-        case (key, value) => doc.addField(key, value)
-      }
-
-      //FIXME this JSON deserialisation is VERY SLOW
-//      val cls = Json.toStringMap(map.getOrElse("cl.p", "{}"))
-      val cls = parseELWithStringSplits(map.getOrElse("cl.p", "{}"))
-      cls.foreach {
-        case (key, value) => doc.addField(key, value)
-      }
-
-      //index the additional species information - ie species groups
-      val lft = map.get("left.p")
-      val rgt = map.get("right.p")
-      if (lft.isDefined && rgt.isDefined) {
-
-        // add the species groups
-        val sgs = SpeciesGroups.getSpeciesGroups(lft.get, rgt.get)
-        if (sgs.isDefined) {
-          sgs.get.foreach { v: String => doc.addField("species_group", v) }
-        }
-
-<<<<<<< HEAD
-        // add the species subgroups
-        val ssgs = SpeciesGroups.getSpeciesSubGroups(lft.get, rgt.get)
-        if (ssgs.isDefined) {
-          ssgs.get.foreach { v: String => doc.addField("species_subgroup", v) }
-=======
+
+          val easting = map.getOrElse("easting.p", "")
+          if(easting != "") doc.addField("easting", java.lang.Float.parseFloat(easting))
+          val northing = map.getOrElse("northing.p", "")
+          if(northing != "") doc.addField("northing", java.lang.Float.parseFloat(northing))
+          val gridRef = map.getOrElse("gridReference", "")
+          if(gridRef != "") {
+            doc.addField("grid_ref", gridRef)
+
+            if(gridRef.length() > 2) {
+
+              val gridChars = gridRef.substring(0,2)
+              val eastNorthing = gridRef.substring(2)
+              val es = eastNorthing.splitAt((eastNorthing.length() / 2) )
+
+              //add grid references for 10km, and 1km
+              if (gridRef.length() >= 4) {
+                doc.addField("grid_ref_10000", gridChars + es._1.substring(0,1)+ es._2.substring(0,1))
+              }
+              if (gridRef.length() == 5) {
+                doc.addField("grid_ref_2000", gridRef)
+              }
+              if (gridRef.length() >= 6) {
+                doc.addField("grid_ref_1000", gridChars + es._1.substring(0,2)+ es._2.substring(0,2))
+              }
+              if (gridRef.length() >= 8) {
+                doc.addField("grid_ref_100", gridChars + es._1.substring(0,3)+ es._2.substring(0,3))
+              }
+            }
+          }
+        }
+        /** UK NBN **/
+
         // user if userQA = true
         val hasUserAssertions = map.getOrElse(FullRecordMapper.userQualityAssertionColumn, "")
         if (!"".equals(hasUserAssertions)) {
           val assertionUserIds = Config.occurrenceDAO.getUserIdsForAssertions(guid)
           assertionUserIds.foreach(id => doc.addField("assertion_user_id", id))
->>>>>>> 349791af
-        }
-      }
-
-      /**
-        * Additional indexing for grid references.
-        * TODO refactor so that additional indexing is pluggable without core changes.
-        */
-      if(Config.gridRefIndexingEnabled){
-        val bboxString = map.getOrElse("bbox.p", "")
-        if(bboxString != ""){
-          val bbox = bboxString.split(",")
-          if(!bbox(0).toFloatWithOption.isEmpty){
-            doc.addField("min_latitude", java.lang.Float.parseFloat(bbox(0)))
-            doc.addField("min_longitude", java.lang.Float.parseFloat(bbox(1)))
-            doc.addField("max_latitude", java.lang.Float.parseFloat(bbox(2)))
-            doc.addField("max_longitude", java.lang.Float.parseFloat(bbox(3)))
-          }
-        }
-
-        val easting = map.getOrElse("easting.p", "")
-        if(easting != "") {
-          try {
-            doc.addField("easting", java.lang.Float.parseFloat(easting).toInt)
-          } catch {
-            case _ => //do nothing
-          }
-        }
-        val northing = map.getOrElse("northing.p", "")
-        if(northing != "") {
-          try {
-            doc.addField("northing", java.lang.Float.parseFloat(northing).toInt)
-          } catch {
-            case _ => //do nothing
-          }
-        }
-        val gridRef = map.getOrElse("gridReference", "")
-        if(gridRef != "") {
-          doc.addField("grid_ref", gridRef)
-
-          if(gridRef.length() > 2) {
-
-<<<<<<< HEAD
-            val gridChars = gridRef.substring(0,2)
-            val eastNorthing = gridRef.substring(2)
-            val es = eastNorthing.splitAt((eastNorthing.length() / 2) )
-=======
+        }
+
+        val queryAssertions = Json.toStringMap(map.getOrElse(FullRecordMapper.queryAssertionColumn, "{}"))
+        var suitableForModelling = true
+        queryAssertions.foreach {
+          case (key, value) => {
+            doc.addField("query_assertion_uuid", key)
+            doc.addField("query_assertion_type_s", value)
+            if (suitableForModelling && typeNotSuitableForModelling.contains(value))
+              suitableForModelling = false
+          }
+        }
+        //this will not exist for all records until a complete reindex is performed...
+        doc.addField("suitable_modelling", suitableForModelling.toString)
+
+        //index the available el and cl's - more efficient to use the supplied map than using the old way
+        val els = Json.toStringMap(map.getOrElse("el.p", "{}"))
+        els.foreach {
+          case (key, value) => doc.addField(key, value)
+        }
+        val cls = Json.toStringMap(map.getOrElse("cl.p", "{}"))
+        cls.foreach {
+          case (key, value) => doc.addField(key, value)
+        }
+
+        //index the additional species information - ie species groups
+        val lft = map.get("left.p")
+        val rgt = map.get("right.p")
+        if(lft.isDefined && rgt.isDefined){
+
+          // add the species groups
+          val sgs = SpeciesGroups.getSpeciesGroups(lft.get, rgt.get)
+          if(sgs.isDefined){
+            sgs.get.foreach{v:String => doc.addField("species_group", v)}
+          }
+
+          // add the species subgroups
+          val ssgs = SpeciesGroups.getSpeciesSubGroups(lft.get, rgt.get)
+          if(ssgs.isDefined){
+            ssgs.get.foreach{v:String => doc.addField("species_subgroup", v)}
+          }
+        }
+
+        if(batchID != ""){
+          doc.addField("batch_id_s", batchID)
+        }
+
+        if(!test){
+          if (!batch) {
+
             //if not a batch, add the doc and do a hard commit
             solrServer.add(doc)
             solrServer.commit(false, true, true)
->>>>>>> 349791af
-
-            //add grid references for 10km, and 1km
-            if (gridRef.length() >= 4) {
-              doc.addField("grid_ref_10000", gridChars + es._1.substring(0,1)+ es._2.substring(0,1))
+
+            if (csvFileWriter != null) {
+              writeDocToCsv(doc, csvFileWriter)
             }
-            if (gridRef.length() == 5) {
-              doc.addField("grid_ref_2000", gridRef)
+
+            if (csvFileWriterSensitive != null) {
+              writeDocToCsv(doc, csvFileWriterSensitive)
             }
-            if (gridRef.length() >= 6) {
-              doc.addField("grid_ref_1000", gridChars + es._1.substring(0,2)+ es._2.substring(0,2))
-            }
-            if (gridRef.length() >= 8) {
-              doc.addField("grid_ref_100", gridChars + es._1.substring(0,3)+ es._2.substring(0,3))
-            }
-          }
-        }
-      }
-      /** UK NBN **/
-
-<<<<<<< HEAD
-      if (batchID != "") {
-        doc.addField("batch_id_s", batchID)
-      }
-=======
+
           } else {
 
             currentBatch.synchronized {
->>>>>>> 349791af
-
-      doc
-    } else {
-      null
-    }
-  }
-
-  def parseELWithStringSplits(el:String): scala.collection.Map[String, String] = {
-    if(el.length < 3) return Map()
-
-    val map = new scala.collection.mutable.HashMap[String, String]
-    val kv = el.substring(1, el.length -2).split("\",\"")
-    kv.foreach { kv =>
-      val pairs = kv.split(":")
-      map.put(removeTrailingQuotes(pairs(0)), removeTrailingQuotes(pairs(1)))
-    }
-    map
-  }
-
-  val QUOTE = "\""
-
-<<<<<<< HEAD
-  def removeTrailingQuotes(str:String): String ={
-
-    var cleaned = str
-    if(cleaned.startsWith(QUOTE)){
-      cleaned = cleaned.substring(1)
-=======
+
+              if (!StringUtils.isEmpty(values(0))){
+                currentBatch.add(doc)
+
+                if (csvFileWriter != null) {
+                  writeDocToCsv(doc, csvFileWriter)
+                }
+
+                if (csvFileWriterSensitive != null) {
+                  writeDocToCsv(doc, csvFileWriterSensitive)
+                }
+              }
+
+              if (currentBatch.size == BATCH_SIZE || (commit && !currentBatch.isEmpty)) {
+
                 solrServer.add(currentBatch)
                 currentCommitSize += currentBatch.size()
                 if (commit || currentCommitSize >= HARD_COMMIT_SIZE){
@@ -821,14 +648,8 @@
           }
         }
       }
->>>>>>> 349791af
-    }
-    if(cleaned.endsWith(QUOTE)){
-      cleaned = cleaned.substring(0, cleaned.length - 1)
-    }
-    cleaned
-  }
-
+    }
+  }
 
   //ignores "index-custom" additionalFields
   lazy val csvHeader =
@@ -861,6 +682,7 @@
       fw.write(csvHeader.mkString("\t"))
     }
     fw.write("\n")
+
     fw
   }
 
@@ -872,14 +694,14 @@
     for (i <- 0 to header.length - 1) {
       val values = doc.getFieldValues(header.get(i))
       if (values != null && values.size() > 0) {
-        val it = values.iterator()
+        var it = values.iterator();
         fileWriter.write(it.next().toString)
         while (it.hasNext) {
           fileWriter.write("|")
           fileWriter.write(it.next().toString)
         }
       }
-      fileWriter.write("\t")
+      fileWriter.write("\t");
     }
   }
 
@@ -1069,21 +891,12 @@
   }
 
   /**
-<<<<<<< HEAD
-   * Streaming callback for use with SOLR's streaming API.
- *
-   * @param proc
-   * @param multivaluedFields
-   */
- class SolrCallback (proc: java.util.Map[String,AnyRef] => Boolean, multivaluedFields:Option[Array[String]]) extends StreamingResponseCallback {
-=======
     * Streaming callback for use with SOLR's streaming API.
     *
     * @param proc
     * @param multivaluedFields
     */
   class SolrCallback (proc: java.util.Map[String,AnyRef] => Boolean, multivaluedFields:Option[Array[String]]) extends StreamingResponseCallback {
->>>>>>> 349791af
 
     import scala.collection.JavaConverters._
 
