--- conflicted
+++ resolved
@@ -22,13 +22,9 @@
     "BOR" -> new BasisOfRecordProcessor,
     "EVENT" -> new EventProcessor,
     "LOC" -> new LocationProcessor,
-<<<<<<< HEAD
     "SENSITIVE" -> new SensitivityProcessor,
-    "TS" -> new TypeStatusProcessor
-=======
     "TS" -> new TypeStatusProcessor,
     "IQ" -> new IdentificationQualifierProcessor
->>>>>>> 349791af
   )
 
   //TODO A better way to do this. Maybe need to group QA failures by issue type instead of phase.
