--- conflicted
+++ resolved
@@ -10,11 +10,7 @@
 import au.org.ala.biocache.model._
 import au.org.ala.biocache.load.FullRecordMapper
 import au.org.ala.biocache.vocab._
-<<<<<<< HEAD
-import au.org.ala.biocache.util.{GISUtil, GridUtil, Json, StringHelper}
-=======
 import au.org.ala.biocache.util.{GISUtil, GISPoint, GridUtil, StringHelper}
->>>>>>> ba78ca66
 
 /**
  * Processor of location information.
@@ -24,31 +20,6 @@
   import StringHelper._, AssertionCodes._, AssertionStatus._
 
   val logger = LoggerFactory.getLogger("LocationProcessor")
-<<<<<<< HEAD
-
-
-  //This is being initialised here because it may take some time to load all the XML records...
-  val sds = new SensitiveDataService()
-
-  lazy val crsEpsgCodesMap = {
-    var valuesMap = Map[String, String]()
-    for (line <- scala.io.Source.fromURL(getClass.getResource("/crsEpsgCodes.txt"), "utf-8").getLines().toList) {
-      val values = line.split('=')
-      valuesMap += (values(0) -> values(1))
-    }
-    valuesMap
-  }
-
-  lazy val zoneEpsgCodesMap = {
-    var valuesMap = Map[String, String]()
-    for (line <- scala.io.Source.fromURL(getClass.getResource("/zoneEpsgCodes.txt"), "utf-8").getLines().toList) {
-      val values = line.split('=')
-      valuesMap += (values(0) -> values(1))
-    }
-    valuesMap
-  }
-=======
->>>>>>> ba78ca66
 
   /**
    * Process geospatial details of the record. This step parses coordinates and cordinate precision values.
@@ -534,69 +505,8 @@
     }
   }
 
-<<<<<<< HEAD
-  /**
-   * Converts a easting northing to a decimal latitude/longitude.
-   *
-   * @param verbatimSRS
-   * @param easting
-   * @param northing
-   * @param zone
-   * @param assertions
-    * @return 3-tuple reprojectedLatitude, reprojectedLongitude, WGS84_EPSG_Code
-   */
-  private def processNorthingEastingZone(verbatimSRS: String, easting: String, northing: String, zone: String,
-                                     assertions: ArrayBuffer[QualityAssertion]): Option[GISPoint] = {
-
-    // Need a datum and a zone to get an epsg code for transforming easting/northing values
-    val epsgCodeKey = {
-      if (verbatimSRS != null) {
-        verbatimSRS.toUpperCase + "|" + zone
-      } else {
-        // Assume GDA94 / MGA zone
-        "GDA94|" + zone
-      }
-    }
-
-    if (zoneEpsgCodesMap.contains(epsgCodeKey)) {
-      val crsEpsgCode = zoneEpsgCodesMap(epsgCodeKey)
-      val eastingAsDouble = easting.toDoubleWithOption
-      val northingAsDouble = northing.toDoubleWithOption
-
-      if (!eastingAsDouble.isEmpty && !northingAsDouble.isEmpty) {
-        // Always round to 5 decimal places as easting/northing values are in metres and 0.00001 degree is approximately equal to 1m.
-        val reprojectedCoords = GISUtil.reprojectCoordinatesToWGS84(eastingAsDouble.get, northingAsDouble.get, crsEpsgCode, 5)
-        if (reprojectedCoords.isEmpty) {
-          assertions += QualityAssertion(DECIMAL_LAT_LONG_CALCULATION_FROM_EASTING_NORTHING_FAILED,
-            "Transformation of verbatim easting and northing to WGS84 failed")
-          None
-        } else {
-          //lat and long from easting and northing did NOT fail:
-          assertions += QualityAssertion(DECIMAL_LAT_LONG_CALCULATION_FROM_EASTING_NORTHING_FAILED, PASSED)
-          assertions += QualityAssertion(DECIMAL_LAT_LONG_CALCULATED_FROM_EASTING_NORTHING,
-            "Decimal latitude and longitude were calculated using easting, northing and zone.")
-          val (reprojectedLatitude, reprojectedLongitude) = reprojectedCoords.get
-          Some(GISPoint(reprojectedLatitude, reprojectedLongitude, GISUtil.WGS84_EPSG_Code, null))
-        }
-      } else {
-        None
-      }
-    } else {
-      if (verbatimSRS == null) {
-        assertions += QualityAssertion(DECIMAL_LAT_LONG_CALCULATION_FROM_EASTING_NORTHING_FAILED,
-          "Unrecognized zone GDA94 / MGA zone " + zone)
-      } else {
-        assertions += QualityAssertion(DECIMAL_LAT_LONG_CALCULATION_FROM_EASTING_NORTHING_FAILED,
-          "Unrecognized zone " + verbatimSRS + " / zone " + zone)
-      }
-      None
-    }
-  }
-
-=======
-
-
->>>>>>> ba78ca66
+
+
   /**
    * Get the number of decimal places in a double value in string form
     *
