package au.org.ala.biocache.persistence

import scala.collection.mutable.ListBuffer
import org.scale7.cassandra.pelops.Cluster
import com.google.inject.name.Named
import com.google.inject.Inject
import java.util.UUID
import scala.slick.jdbc.{StaticQuery => Q}

/**
  * Trait (interface) for persistence storage in the Biocache.
  *
  * This trait is implemented for Cassandra,
  * but could also be implemented for another backend supporting basic key value pair storage and
  * allowing the selection of a set of key value pairs via a record ID.
  *
  * @author Dave Martin (David.Martin@csiro.au)
  */
trait PersistenceManager {

  /**
    * Get a single property.
    */
  def get(uuid:String, entityName:String, propertyName:String) : Option[String]

  /**
    * Gets the supplied properties for this record
    */
  def getSelected(uuid:String, entityName:String, propertyNames:Seq[String]):Option[Map[String,String]]

  /**
    * Get a key value pair map for this record.
    */
  def get(uuid:String, entityName:String): Option[Map[String, String]]

  /**
    * Get a key value pair map for this column timestamps of this record.
    */
  def getColumnsWithTimestamps(uuid:String, entityName:String): Option[Map[String, Long]]

  /**
    * Gets KVP map for a record based on a value in an index
    */
  def getByIndex(uuid:String, entityName:String, idxColumn:String) : Option[Map[String,String]]

  /**
    * Gets a single property based on an indexed value.  Returns the value of the "first" matched record.
    */
  def getByIndex(uuid:String, entityName:String, idxColumn:String, propertyName:String) :Option[String]

  /**
    * Retrieve an array of objects from a single column.
    */
  def getList[A](uuid: String, entityName: String, propertyName: String, theClass:java.lang.Class[_]) : List[A]

  /**
    * Put a single property.
    */
  def put(uuid: String, entityName: String, propertyName: String, propertyValue: String, deleteIfNullValue: Boolean): String

  /**
    * Put a set of key value pairs.
    */
  def put(uuid: String, entityName: String, keyValuePairs: Map[String, String], removeNullFields: Boolean): String

  /**
    * Add a batch of properties.
    */
  def putBatch(entityName: String, batch: collection.Map[String, Map[String, String]], removeNullFields: Boolean)

  /**
    * Store a list of the supplied object
    * @param overwrite if true, current stored value will be replaced without a read.
    */
  def putList[A](uuid: String, entityName: String, propertyName: String, objectList:Seq[A], theClass:java.lang.Class[_], overwrite: Boolean, deleteIfNullValue: Boolean) : String

  /**
    * Page over all entities, passing the retrieved UUID and property map to the supplied function.
    * Function should return false to exit paging.
    */
  def pageOverAll(entityName:String, proc:((String, Map[String,String])=>Boolean), startUuid:String="", endUuid:String="", pageSize:Int = 1000)

<<<<<<< HEAD
  /**
    * Page over the records that are local to this node.
    * @param entityName
    * @param proc
    * @param threads
    * @return
    */
  def pageOverLocal(entityName:String, proc:((String, Map[String, String]) => Boolean), threads:Int, columns:Array[String]) : Int

=======
>>>>>>> ba78ca66
  /**
    * Page over the records, retrieving the supplied columns only.
    */
  def pageOverSelect(entityName:String, proc:((String, Map[String,String])=>Boolean), startUuid:String, endUuid:String, pageSize:Int, columnName:String*)

  /**
    * Page over the records, retrieving the supplied columns range.
    */
  def pageOverColumnRange(entityName:String, proc:((String, Map[String,String])=>Boolean), startUuid:String="", endUuid:String="", pageSize:Int=1000, startColumn:String="", endColumn:String="")

  /**
    * Select the properties for the supplied record UUIDs
    */
  def selectRows(uuids:Seq[String],entityName:String,propertyNames:Seq[String],proc:((Map[String,String])=>Unit))

  /**
    * The column to delete.
    */
  def deleteColumns(rowKey:String, entityName:String, columnName:String*)

  /**
    * Delete row
    */
  def delete(rowKey:String, entityName:String)

  /**
    * Close db connections etc
    */
  def shutdown

  /**
    * The field delimiter to use
    */
<<<<<<< HEAD
  def caseInsensitiveFields = false

  /**
    *
    * @param entityName
    * @param indexFieldName
    * @param threads
    * @return
    */
  def createSecondaryIndex(entityName:String, indexFieldName:String, threads:Int) : Int
=======
  def fieldDelimiter = '.'
>>>>>>> ba78ca66
}

<|MERGE_RESOLUTION|>--- conflicted
+++ resolved
@@ -1,131 +1,127 @@
 package au.org.ala.biocache.persistence
 
-import scala.collection.mutable.ListBuffer
-import org.scale7.cassandra.pelops.Cluster
-import com.google.inject.name.Named
-import com.google.inject.Inject
-import java.util.UUID
-import scala.slick.jdbc.{StaticQuery => Q}
-
 /**
-  * Trait (interface) for persistence storage in the Biocache.
-  *
-  * This trait is implemented for Cassandra,
-  * but could also be implemented for another backend supporting basic key value pair storage and
-  * allowing the selection of a set of key value pairs via a record ID.
-  *
-  * @author Dave Martin (David.Martin@csiro.au)
-  */
+ * Trait (interface) for persistence storage in the Biocache.
+ * 
+ * This trait is implemented for Cassandra,
+ * but could also be implemented for another backend supporting basic key value pair storage and
+ * allowing the selection of a set of key value pairs via a rowkey.
+ *
+ * The rowkey is the primary key for the entity.
+ *
+ * @author Dave Martin (David.Martin@csiro.au)
+ */
 trait PersistenceManager {
 
   /**
-    * Get a single property.
-    */
-  def get(uuid:String, entityName:String, propertyName:String) : Option[String]
+   * Get a single property.
+   */
+  def get(rowkey:String, entityName:String, propertyName:String) : Option[String]
 
   /**
-    * Gets the supplied properties for this record
-    */
-  def getSelected(uuid:String, entityName:String, propertyNames:Seq[String]):Option[Map[String,String]]
+   * Gets the supplied properties for this record
+   */
+  def getSelected(rowkey:String, entityName:String, propertyNames:Seq[String]):Option[Map[String,String]]
 
   /**
-    * Get a key value pair map for this record.
-    */
-  def get(uuid:String, entityName:String): Option[Map[String, String]]
+   * Get a key value pair map for this record.
+   */
+  def get(rowkey:String, entityName:String): Option[Map[String, String]]
 
   /**
-    * Get a key value pair map for this column timestamps of this record.
-    */
-  def getColumnsWithTimestamps(uuid:String, entityName:String): Option[Map[String, Long]]
+   * Get a key value pair map for this column timestamps of this record.
+   */
+  def getColumnsWithTimestamps(rowkey:String, entityName:String): Option[Map[String, Long]]
 
   /**
-    * Gets KVP map for a record based on a value in an index
-    */
-  def getByIndex(uuid:String, entityName:String, idxColumn:String) : Option[Map[String,String]]
+   * Gets KVP map for a record based on a value in an index
+   */
+  def getByIndex(rowkey:String, entityName:String, idxColumn:String) : Option[Map[String,String]]
 
   /**
-    * Gets a single property based on an indexed value.  Returns the value of the "first" matched record.
-    */
-  def getByIndex(uuid:String, entityName:String, idxColumn:String, propertyName:String) :Option[String]
+   * Gets a single property based on an indexed value.  Returns the value of the "first" matched record.
+   */
+  def getByIndex(rowkey:String, entityName:String, idxColumn:String, propertyName:String) :Option[String]
 
   /**
-    * Retrieve an array of objects from a single column.
-    */
-  def getList[A](uuid: String, entityName: String, propertyName: String, theClass:java.lang.Class[_]) : List[A]
+   * Retrieve an array of objects from a single column.
+   */
+  def getList[A](rowkey: String, entityName: String, propertyName: String, theClass:java.lang.Class[_]) : List[A]
 
   /**
-    * Put a single property.
-    */
-  def put(uuid: String, entityName: String, propertyName: String, propertyValue: String, deleteIfNullValue: Boolean): String
+   * Put a single property.
+   */
+  def put(rowkey: String, entityName: String, propertyName: String, propertyValue: String, deleteIfNullValue: Boolean): String
 
   /**
-    * Put a set of key value pairs.
-    */
-  def put(uuid: String, entityName: String, keyValuePairs: Map[String, String], removeNullFields: Boolean): String
+   * Put a set of key value pairs.
+   */
+  def put(rowkey: String, entityName: String, keyValuePairs: Map[String, String], removeNullFields: Boolean): String
 
   /**
-    * Add a batch of properties.
-    */
-  def putBatch(entityName: String, batch: collection.Map[String, Map[String, String]], removeNullFields: Boolean)
+   * Add a batch of properties.
+   */
+  def putBatch(entityName: String, batch: Map[String, Map[String, String]], removeNullFields: Boolean)
 
   /**
-    * Store a list of the supplied object
-    * @param overwrite if true, current stored value will be replaced without a read.
-    */
-  def putList[A](uuid: String, entityName: String, propertyName: String, objectList:Seq[A], theClass:java.lang.Class[_], overwrite: Boolean, deleteIfNullValue: Boolean) : String
+   * Store a list of the supplied object
+   * @param overwrite if true, current stored value will be replaced without a read.
+   */
+  def putList[A](rowkey: String, entityName: String, propertyName: String, objectList:Seq[A], theClass:java.lang.Class[_], overwrite: Boolean, deleteIfNullValue: Boolean) : String
 
   /**
-    * Page over all entities, passing the retrieved UUID and property map to the supplied function.
-    * Function should return false to exit paging.
-    */
-  def pageOverAll(entityName:String, proc:((String, Map[String,String])=>Boolean), startUuid:String="", endUuid:String="", pageSize:Int = 1000)
+   * Page over all entities, passing the retrieved rowkey and property map to the supplied function.
+   * Function should return false to exit paging.
+   */
+  def pageOverAll(entityName:String, proc:((String, Map[String,String])=>Boolean), startRowkey:String="", endRowkey:String="", pageSize:Int = 1000)
 
-<<<<<<< HEAD
   /**
-    * Page over the records that are local to this node.
-    * @param entityName
-    * @param proc
-    * @param threads
-    * @return
-    */
+   * Page over the records that are local to this node.
+   * @param entityName
+   * @param proc
+   * @param threads
+   * @return
+   */
   def pageOverLocal(entityName:String, proc:((String, Map[String, String]) => Boolean), threads:Int, columns:Array[String]) : Int
 
-=======
->>>>>>> ba78ca66
   /**
-    * Page over the records, retrieving the supplied columns only.
-    */
-  def pageOverSelect(entityName:String, proc:((String, Map[String,String])=>Boolean), startUuid:String, endUuid:String, pageSize:Int, columnName:String*)
+   * Page over the records, retrieving the supplied columns only.
+   */
+  def pageOverSelect(entityName:String, proc:((String, Map[String,String])=>Boolean), startRowkey:String, endRowkey:String, pageSize:Int, columnName:String*)
 
   /**
-    * Page over the records, retrieving the supplied columns range.
-    */
-  def pageOverColumnRange(entityName:String, proc:((String, Map[String,String])=>Boolean), startUuid:String="", endUuid:String="", pageSize:Int=1000, startColumn:String="", endColumn:String="")
+   * Page over the records, retrieving the supplied columns range.
+   */
+  def pageOverColumnRange(entityName:String, proc:((String, Map[String,String])=>Boolean), startRowkey:String="", endRowkey:String="", pageSize:Int=1000, startColumn:String="", endColumn:String="")
 
   /**
-    * Select the properties for the supplied record UUIDs
-    */
-  def selectRows(uuids:Seq[String],entityName:String,propertyNames:Seq[String],proc:((Map[String,String])=>Unit))
+   * Select the properties for the supplied record rowkeys
+   */
+  def selectRows(rowkeys:Seq[String], entityName:String, propertyNames:Seq[String], proc:((Map[String,String])=>Unit))
 
   /**
-    * The column to delete.
-    */
+   * The column to delete.
+   */
   def deleteColumns(rowKey:String, entityName:String, columnName:String*)
 
   /**
-    * Delete row
-    */
+   * Delete row
+   */
   def delete(rowKey:String, entityName:String)
 
   /**
-    * Close db connections etc
-    */
+   * Close db connections etc
+   */
   def shutdown
+
+  /**
+   * The field delimiter to use
+   */
+  def fieldDelimiter = '.'
 
   /**
     * The field delimiter to use
     */
-<<<<<<< HEAD
   def caseInsensitiveFields = false
 
   /**
@@ -136,8 +132,6 @@
     * @return
     */
   def createSecondaryIndex(entityName:String, indexFieldName:String, threads:Int) : Int
-=======
-  def fieldDelimiter = '.'
->>>>>>> ba78ca66
 }
 
+
