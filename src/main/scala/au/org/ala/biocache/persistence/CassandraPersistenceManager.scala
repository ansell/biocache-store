--- conflicted
+++ resolved
@@ -14,19 +14,18 @@
 import scala.Some
 
 /**
-  * Cassandra based implementation of a persistence manager.
-  * This should maintain most of the cassandra logic
-  *
-  * Major change: The thrift API now works with ByteBuffer instead of byte[]
-  */
+ * Cassandra version 1.2.x based implementation of a persistence manager.
+ *
+ * Major change: The thrift API now works with ByteBuffer instead of byte[]
+ */
 class CassandraPersistenceManager @Inject() (
-                                              @Named("cassandra.hosts") val host:String = "localhost",
-                                              @Named("cassandra.port") val port:Int = 9160,
-                                              @Named("cassandra.pool") val poolName:String = "biocache-store-pool",
-                                              @Named("cassandra.keyspace") val keyspace:String = "occ",
-                                              @Named("cassandra.max.connections")val maxConnections:Int= -1,
-                                              @Named("cassandra.max.retries") val maxRetries:Int= 3,
-                                              @Named("thrift.operation.timeout") val operationTimeout:Int= 4000) extends PersistenceManager {
+       @Named("cassandra.hosts") val host:String = "localhost",
+       @Named("cassandra.port") val port:Int = 9160,
+       @Named("cassandra.pool") val poolName:String = "biocache-store-pool",
+       @Named("cassandra.keyspace") val keyspace:String = "occ",
+       @Named("cassandra.max.connections")val maxConnections:Int= -1,
+       @Named("cassandra.max.retries") val maxRetries:Int= 3,
+       @Named("thrift.operation.timeout") val operationTimeout:Int= 4000) extends PersistenceManager {
 
   import JavaConversions._
 
@@ -56,13 +55,13 @@
   }
 
   /**
-    * Retrieve an array of objects, parsing the JSON stored.
-    */
-  def get(uuid:String, entityName:String) = {
+   * Retrieve an array of objects, parsing the JSON stored.
+   */
+  def get(rowkey:String, entityName:String) = {
     val selector = Pelops.createSelector(poolName)
     val slicePredicate = Selector.newColumnsPredicateAll(true, maxColumnLimit)
     try {
-      val columnList = selector.getColumnsFromRow(entityName,uuid, slicePredicate, ConsistencyLevel.ONE)
+      val columnList = selector.getColumnsFromRow(entityName, rowkey, slicePredicate, ConsistencyLevel.ONE)
       if(columnList.isEmpty){
         None
       } else {
@@ -74,28 +73,28 @@
   }
 
   /**
-    * Retrieves a range of columns for the supplied uuid from the specified entity
-    */
-  def get(uuid:String, entityName:String, startProperty:String, endProperty:String):Option[java.util.List[Column]]={
+   * Retrieves a range of columns for the supplied uuid from the specified entity
+   */
+  private def get(rowkey:String, entityName:String, startProperty:String, endProperty:String):Option[java.util.List[Column]]={
     val selector = Pelops.createSelector(poolName)
     val slicePredicate = Selector.newColumnsPredicate(startProperty,endProperty,false,maxColumnLimit)
     try {
-      Some(selector.getColumnsFromRow(entityName, uuid, slicePredicate, ConsistencyLevel.ONE))
+      Some(selector.getColumnsFromRow(entityName, rowkey, slicePredicate, ConsistencyLevel.ONE))
     } catch {
       case e:Exception => None
     }
   }
 
   /**
-    * Retrieves a list of columns and the last time in ms that they were modified.
-    *
-    * This will support removing columns that were not updated during a reload
-    */
-  def getColumnsWithTimestamps(uuid:String, entityName:String): Option[Map[String, Long]]={
+   * Retrieves a list of columns and the last time in ms that they were modified.
+   *
+   * This will support removing columns that were not updated during a reload
+   */
+  def getColumnsWithTimestamps(rowkey:String, entityName:String): Option[Map[String, Long]]={
     val selector = Pelops.createSelector(poolName)
     val slicePredicate = Selector.newColumnsPredicateAll(true, maxColumnLimit)
     try {
-      val columnList = selector.getColumnsFromRow(entityName,uuid, slicePredicate, ConsistencyLevel.ONE)
+      val columnList = selector.getColumnsFromRow(entityName, rowkey, slicePredicate, ConsistencyLevel.ONE)
       if(columnList.isEmpty){
         None
       } else {
@@ -107,24 +106,24 @@
   }
 
   /**
-    * Retrieve an array of objects, parsing the JSON stored.
-    *
-    * We are storing rows keyed against unique id's that we don't wish to expose
-    * to users. We wish to expose a static UUID to the uses. This UUID will be
-    * indexed against thus is queryable.
-    *
-    * The performance of the index is slightly worse that lookup by key. This should
-    * be alright because the index should only be hit for reads via webapp.
-    *
-    */
-  def getByIndex(uuid:String, entityName:String, idxColumn:String) : Option[Map[String,String]] =
-    getFirstValuesFromIndex(entityName, idxColumn, uuid, Selector.newColumnsPredicateAll(true, maxColumnLimit))
-
-  /**
-    * Retrieves a specific property value using the index as the retrieval method.
-    */
-  def getByIndex(uuid:String, entityName:String, idxColumn:String, propertyName:String) = {
-    val map = getFirstValuesFromIndex(entityName, idxColumn, uuid, Selector.newColumnsPredicate(propertyName))
+   * Retrieve an array of objects, parsing the JSON stored.
+   *
+   * We are storing rows keyed against unique id's that we don't wish to expose
+   * to users. We wish to expose a static UUID to the users. This UUID will be
+   * indexed and thus is queryable.
+   *
+   * The performance of the index is slightly worse that lookup by key. This should
+   * be alright because the index should only be hit for reads via web application
+   * and not in use by offline processing code.
+   */
+  def getByIndex(indexedValue:String, entityName:String, idxColumn:String) : Option[Map[String,String]] =
+    getFirstValuesFromIndex(entityName, idxColumn, indexedValue, Selector.newColumnsPredicateAll(true, maxColumnLimit))
+
+  /**
+   * Retrieves a specific property value using the index as the retrieval method.
+   */
+  def getByIndex(indexedValue:String, entityName:String, idxColumn:String, propertyName:String) = {
+    val map = getFirstValuesFromIndex(entityName, idxColumn, indexedValue, Selector.newColumnsPredicate(propertyName))
     if(map.isEmpty)
       None
     else
@@ -132,14 +131,14 @@
   }
 
   /**
-    * Retrieves the first record from the index that matches the value.
-    *
-    * In the use case for the biocache index there will only erve be one record for each value.
-    */
-  def getFirstValuesFromIndex(entityName:String, idxColumn:String, value:String, slicePredicate:SlicePredicate) : Option[Map[String,String]] ={
+   * Retrieves the first record from the index that matches the value.
+   *
+   * In the use case for the biocache index there will only erve be one record for each value.
+   */
+  private def getFirstValuesFromIndex(entityName:String, idxColumn:String, indexedValue:String, slicePredicate:SlicePredicate) : Option[Map[String,String]] ={
     val selector = Pelops.createSelector(poolName)
     //set up the index clause information
-    val indexClause = Selector.newIndexClause(Bytes.EMPTY, 1, Selector.newIndexExpression(idxColumn, IndexOperator.EQ, Bytes.fromUTF8(value) ))
+    val indexClause = Selector.newIndexClause(Bytes.EMPTY, 1, Selector.newIndexExpression(idxColumn, IndexOperator.EQ, Bytes.fromUTF8(indexedValue) ))
     try {
       val columnMap = selector.getIndexedColumns(entityName, indexClause,slicePredicate, ConsistencyLevel.ONE)
       if(columnMap != null && !columnMap.isEmpty){
@@ -155,16 +154,16 @@
   }
 
   /**
-    * Retrieve the column value, handling NotFoundExceptions from cassandra thrift.
-    *
-    * NC:2013-05-10: we want to throw the exception when any other exception is received.  This is so that errors are
-    * not swallowed in the guise of being a "NotFoundException". Thus allowing us to terminate a load midcycle.
-    *
-    */
-  def get(uuid:String, entityName:String, propertyName:String) = {
+   * Retrieve the column value, handling NotFoundExceptions from cassandra thrift.
+   *
+   * NC:2013-05-10: we want to throw the exception when any other exception is received.  This is so that errors are
+   * not swallowed in the guise of being a "NotFoundException". Thus allowing us to terminate a load midcycle.
+   *
+   */
+  def get(rowkey:String, entityName:String, propertyName:String) = {
     try {
       val selector = Pelops.createSelector(poolName)
-      val column = selector.getColumnFromRow(entityName, uuid, propertyName, ConsistencyLevel.ONE)
+      val column = selector.getColumnFromRow(entityName, rowkey, propertyName, ConsistencyLevel.ONE)
       Some(new String(column.getValue, "UTF-8"))
     } catch {
       case e:org.scale7.cassandra.pelops.exceptions.NotFoundException => None   //this is epected behaviour with cassandra
@@ -173,13 +172,13 @@
   }
 
   /**
-    * Only retrieves the supplied fields for the record.
-    */
-  def getSelected(uuid:String, entityName:String, propertyNames:Seq[String]):Option[Map[String,String]] ={
+   * Only retrieves the supplied fields for the record.
+   */
+  def getSelected(rowkey:String, entityName:String, propertyNames:Seq[String]):Option[Map[String,String]] ={
     val selector = Pelops.createSelector(poolName)
     val slicePredicate = Selector.newColumnsPredicate(propertyNames:_*)
     try {
-      val columnList = selector.getColumnsFromRow(entityName,uuid, slicePredicate, ConsistencyLevel.ONE)
+      val columnList = selector.getColumnsFromRow(entityName, rowkey, slicePredicate, ConsistencyLevel.ONE)
       if(columnList.isEmpty){
         None
       } else {
@@ -191,9 +190,9 @@
   }
 
   /**
-    * Store the supplied batch of maps of properties as separate columns in cassandra.
-    */
-  def putBatch(entityName: String, batch: collection.Map[String, Map[String, String]], removeNullFields: Boolean) = {
+   * Store the supplied batch of maps of properties as separate columns in cassandra.
+   */
+  def putBatch(entityName: String, batch: Map[String, Map[String, String]], removeNullFields: Boolean) = {
     val mutator = Pelops.createMutator(poolName)
     batch.foreach(uuidMap => {
       val uuid = uuidMap._1
@@ -232,14 +231,14 @@
   }
 
   /**
-    * Store the supplied property value in the column
-    */
-  def put(uuid: String, entityName: String, propertyName: String, propertyValue: String, removeNullFields: Boolean) = {
-    val recordId = { if(uuid != null) uuid else UUID.randomUUID.toString }
+   * Store the supplied property value in the column
+   */
+  def put(rowkey: String, entityName: String, propertyName: String, propertyValue: String, removeNullFields: Boolean) = {
+    val recordId = { if(rowkey != null) rowkey else UUID.randomUUID.toString }
     val mutator = Pelops.createMutator(poolName)
     mutator.writeColumn(entityName, Bytes.fromUTF8(recordId), mutator.newColumn(propertyName, propertyValue), removeNullFields)
     //add the recordId to the columns if it has been generated.  This makes uuid value reads faster that ByteBuffer key conversions
-    if(uuid == null){
+    if(rowkey == null){
       mutator.writeColumn(entityName, Bytes.fromUTF8(recordId), mutator.newColumn("uuid", recordId), removeNullFields)
     }
     mutator.execute(ConsistencyLevel.ONE)
@@ -247,10 +246,10 @@
   }
 
   /**
-    * Retrieve the column value, and parse from JSON to Array
-    */
-  def getList[A](uuid:String, entityName:String, propertyName:String, theClass:java.lang.Class[_]): List[A] = {
-    val column = getColumn(uuid, entityName, propertyName)
+   * Retrieve the column value, and parse from JSON to Array
+   */
+  def getList[A](rowkey:String, entityName:String, propertyName:String, theClass:java.lang.Class[_]): List[A] = {
+    val column = getColumn(rowkey, entityName, propertyName)
     if (column.isEmpty) {
       List()
     } else {
@@ -260,12 +259,11 @@
   }
 
   /**
-    * Store arrays in a single column as JSON.
-    */
-  //def putList(uuid:String, entityName:String, propertyName:String, newList:List[AnyRef], overwrite:Boolean) = {
-  def putList[A](uuid: String, entityName: String, propertyName: String, newList: Seq[A], theClass:java.lang.Class[_], overwrite: Boolean, removeNullFields: Boolean) = {
-
-    val recordId = { if(uuid != null) uuid else UUID.randomUUID.toString }
+   * Store arrays in a single column as JSON.
+   */
+  def putList[A](rowkey: String, entityName: String, propertyName: String, newList: Seq[A], theClass:java.lang.Class[_], overwrite: Boolean, removeNullFields: Boolean) = {
+
+    val recordId = { if(rowkey != null) rowkey else UUID.randomUUID.toString }
     //initialise the serialiser
     val mutator = Pelops.createMutator(poolName)
 
@@ -276,7 +274,7 @@
     } else {
 
       //retrieve existing values
-      val column = getColumn(uuid, entityName, propertyName)
+      val column = getColumn(rowkey, entityName, propertyName)
       //if empty, write, if populated resolve
       if (column.isEmpty) {
         //write new values
@@ -309,19 +307,19 @@
   }
 
   /**
-    * Generic page over method. Individual pageOver methods should provide a slicePredicate that
-    * is used to determine the columns that are returned...
-    *
-    * We need to ignore empty rows if the SlicePredicate id for ALL columns.  This is configuration in Cassandra 0.8.8:
-    * https://issues.apache.org/jira/browse/CASSANDRA-2855
-    *
-    * @param startUuid, The uuid of the occurrence at which to start the paging
-    */
-  def pageOver(entityName:String,proc:((String, Map[String,String])=>Boolean), pageSize:Int,
-               slicePredicate:SlicePredicate, checkEmpty:Boolean=false,startUuid:String="",endUuid:String="") = {
-
-    var startKey = new Bytes(startUuid.getBytes)
-    val endKey = new Bytes(endUuid.getBytes)
+   * Generic page over method. Individual pageOver methods should provide a slicePredicate that
+   * is used to determine the columns that are returned...
+   *
+   * We need to ignore empty rows if the SlicePredicate id for ALL columns.  This is configuration in Cassandra 0.8.8:
+   * https://issues.apache.org/jira/browse/CASSANDRA-2855
+   *
+    * @param startRowkey, The uuid of the occurrence at which to start the paging
+   */
+  def pageOver(entityName:String, proc:((String, Map[String,String])=>Boolean), pageSize:Int,
+               slicePredicate:SlicePredicate, checkEmpty:Boolean=false, startRowkey:String="", endRowkey:String="") = {
+
+    var startKey = new Bytes(startRowkey.getBytes)
+    val endKey = new Bytes(endRowkey.getBytes)
     var keyRange = Selector.newKeyRange(startKey, endKey, pageSize+1)
     var counter = 0
     //Please note we are not paging by UTF8 because it is much slower
@@ -356,8 +354,8 @@
   }
 
   /**
-    * Retrieve a list of records as maps of columns.
-    */
+   * Retrieve a list of records as maps of columns.
+   */
   private def getColumnsFromRowsWithRetries(entityName:String, keyRange:KeyRange, slicePredicate:SlicePredicate,
                                             cl:ConsistencyLevel, permittedRetries:Int) : java.util.Map[Bytes, java.util.List[Column]] = {
     var success = false
@@ -401,24 +399,24 @@
   }
 
   /**
-    * Pages over all the records with the selected columns.
+   * Pages over all the records with the selected columns.
     *
     * @param columnName The names of the columns that need to be provided for processing by the proc
-    */
-  def pageOverSelect(entityName:String, proc:((String, Map[String,String]) => Boolean), startUuid:String, endUuid:String, pageSize:Int, columnName:String*){
+   */
+  def pageOverSelect(entityName:String, proc:((String, Map[String,String]) => Boolean), startRowkey:String, endRowkey:String, pageSize:Int, columnName:String*){
     val slicePredicate = Selector.newColumnsPredicate(columnName:_*)
-    pageOver(entityName, proc, pageSize, slicePredicate, startUuid=startUuid, endUuid=endUuid)
-  }
-
-  /**
-    * Pages over the records returns the columns that fit within the startColumn and endColumn range
-    */
-  def pageOverColumnRange(entityName:String, proc:((String, Map[String,String])=>Boolean), startUuid:String="", endUuid:String="", pageSize:Int=1000, startColumn:String="", endColumn:String=""){
+    pageOver(entityName, proc, pageSize, slicePredicate, startRowkey=startRowkey, endRowkey=endRowkey)
+  }
+
+  /**
+   * Pages over the records returns the columns that fit within the startColumn and endColumn range
+   */
+  def pageOverColumnRange(entityName:String, proc:((String, Map[String,String])=>Boolean), startRowkey:String="", endRowkey:String="", pageSize:Int=1000, startColumn:String="", endColumn:String=""){
     val slicePredicate = Selector.newColumnsPredicate(startColumn, endColumn, false, maxColumnLimit)
     //can't use this because we want to page of the column range too just in case the number of columns > than maxColumnLimit
     //pageOver(entityName, proc, pageSize, slicePredicate,true,startUuid=startUuid, endUuid=endUuid)
-    var startKey = new Bytes(startUuid.getBytes)
-    val endKey = new Bytes(endUuid.getBytes)
+    var startKey = new Bytes(startRowkey.getBytes)
+    val endKey = new Bytes(endRowkey.getBytes)
     var keyRange = Selector.newKeyRange(startKey, endKey, pageSize+1)
     var counter = 0
     //Please note we are not paging by UTF8 because it is much slower
@@ -471,28 +469,24 @@
   }
 
   /**
-    * Iterate over all occurrences, passing the objects to a function.
-    * Function returns a boolean indicating if the paging should continue.
-    *
-    * @param proc
-    * @param startUuid, The uuid of the occurrence at which to start the paging
-    */
-  def pageOverAll(entityName:String, proc:((String, Map[String,String])=>Boolean),startUuid:String="", endUuid:String="", pageSize:Int = 1000) {
+   * Iterate over all occurrences, passing the objects to a function.
+   * Function returns a boolean indicating if the paging should continue.
+   *
+   * @param proc
+   * @param startRowkey, The uuid of the occurrence at which to start the paging
+   */
+  def pageOverAll(entityName:String, proc:((String, Map[String,String])=>Boolean), startRowkey:String="", endRowkey:String="", pageSize:Int = 1000) {
     val slicePredicate = Selector.newColumnsPredicateAll(true, maxColumnLimit)
-<<<<<<< HEAD
     pageOver(entityName, proc, pageSize, slicePredicate,true,startRowkey=startRowkey, endRowkey=endRowkey)
   }
 
   def pageOverLocal(entityName:String, proc:((String, Map[String, String]) => Boolean), threads:Int, columns:Array[String]) : Int = {
     throw new RuntimeException("Not supported with cassandra 1 !!!!")
-=======
-    pageOver(entityName, proc, pageSize, slicePredicate,true,startUuid=startUuid, endUuid=endUuid)
->>>>>>> ba78ca66
-  }
-
-  /**
-    * Select fields from rows and pass to the supplied function.
-    */
+  }
+
+  /**
+   * Select fields from rows and pass to the supplied function.
+   */
   def selectRows(rowkeys:Seq[String], entityName:String, fields:Seq[String], proc:((Map[String,String])=>Unit)) {
     val selector:Selector = Pelops.createSelector(poolName)
     val slicePredicate = Selector.newColumnsPredicate(fields:_*)
@@ -504,18 +498,18 @@
     val keys = List(columnMap.keySet.toArray : _*)
 
     //identify el* cl* fields
-    keys.foreach(key =>{
+    keys.foreach { key =>
       val columnsList = columnMap.get(key)
-      val fieldValues = columnsList.map(column => (new String(column.getName, "UTF-8"),new String(column.getValue, "UTF-8"))).toArray
+      val fieldValues = columnsList.map(column => (new String(column.getName, "UTF-8"), new String(column.getValue, "UTF-8"))).toArray
       val map = scala.collection.mutable.Map.empty[String,String]
       fieldValues.foreach(fieldValue =>  map(fieldValue._1) = fieldValue._2)
       proc(map.toMap) //pass the map to the function for processing
-    })
-  }
-
-  /**
-    * Convert a set of cassandra columns into a key-value pair map.
-    */
+    }
+  }
+
+  /**
+   * Convert a set of cassandra columns into a key-value pair map.
+   */
   protected def columnList2Map(columnList:java.util.List[Column]) : Map[String,String] = {
     val map = new mutable.HashMap[String, String]
     val iter = columnList.iterator()
@@ -527,14 +521,14 @@
   }
 
   /**
-    * Converts a set of cassandra columns to a column name to last modified map.
-    *
-    *  This will support the removal of columns that were not updated during a new load
-    *
-    *  NB Pelops provides timestamps in microseconds thus values will be /1000 and returned in milliseconds
-    *
-    */
-  protected def columnList2TimeMap(columnList:java.util.List[Column]) :Map[String,Long]={
+   * Converts a set of cassandra columns to a column name to last modified map.
+   *
+   *  This will support the removal of columns that were not updated during a new load
+   *
+   *  NB Pelops provides timestamps in microseconds thus values will be /1000 and returned in milliseconds
+   *
+   */
+  protected def columnList2TimeMap(columnList:java.util.List[Column]) :Map[String,Long] = {
     val map = new mutable.HashMap[String, Long]
     val iter = columnList.iterator()
     while(iter.hasNext){
@@ -545,8 +539,8 @@
   }
 
   /**
-    * Convienience method for accessing values.
-    */
+   * Convenience method for accessing values.
+   */
   protected def getColumn(uuid: String, columnFamily: String, columnName: String): Option[Column] = {
     try {
       val selector = Pelops.createSelector(poolName)
@@ -566,32 +560,27 @@
   }
 
   /**
-    * Delete the value for the supplied column
-    */
-  def deleteColumns(uuid:String, entityName:String, columnName:String*)={
+   * Delete the value for the supplied column
+   */
+  def deleteColumns(uuid:String, entityName:String, columnName:String*) =
     if(uuid != null && entityName != null && columnName != null){
       val mutator = Pelops.createMutator(poolName)
       mutator.deleteColumns(entityName, uuid, columnName:_*)
       mutator.execute(ConsistencyLevel.ONE)
     }
-  }
-
-  /**
-    * Removes the record for the supplied uuid from entityName.
-    */
-  def delete(uuid:String, entityName:String) {
+
+  /**
+   * Removes the record for the supplied uuid from entityName.
+   */
+  def delete(uuid:String, entityName:String) =
     if(uuid != null && entityName != null){
       val deletor = Pelops.createRowDeletor(poolName)
       deletor.deleteRow(entityName, uuid, ConsistencyLevel.ONE)
     }
-<<<<<<< HEAD
 
   /**
     * Removes the record for the supplied uuid from entityName.
     */
   def createSecondaryIndex(uuid:String, entityName:String, threads:Int) : Int =
     throw new RuntimeException("Unsupported")
-=======
-  }
->>>>>>> ba78ca66
 }