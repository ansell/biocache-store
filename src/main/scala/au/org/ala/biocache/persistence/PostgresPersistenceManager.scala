--- conflicted
+++ resolved
@@ -13,212 +13,204 @@
 import org.postgresql.util.HStoreConverter
 
 /**
-  * An unfinished and experimental persistence manager that backs on to Postgres and makes use of a HStore data type.
-  */
+ * An unfinished and experimental persistence manager that backs on to Postgres and makes use of a HStore data type.
+ */
 class PostgresPersistenceManager() extends PersistenceManager {
 
   import JavaConversions._
 
-<<<<<<< HEAD
   override def pageOverLocal(entityName: String, proc: (String, Map[String, String]) => Boolean, threads: Int, columns:Array[String]): Int = {
     throw new RuntimeException("Not supported!!!")
   }
 
-=======
->>>>>>> ba78ca66
   val logger = LoggerFactory.getLogger("PostgresPersistenceManager")
 
-  /**
+   /**
     * Put a single property.
     */
-  def put(uuid: String, entityName: String, propertyName: String, propertyValue: String, deleteIfNullValue: Boolean): String = {
-    Database.forURL("jdbc:postgresql://localhost/occ", driver = "org.postgresql.Driver", user = "postgres", password = "postgres") withSession {
-      // Create the tables, including primary and foreign keys
-      Q.updateNA(s"""INSERT INTO $entityName (uuid, doc) VALUES ('$uuid', '"$propertyName" => "$propertyValue"');""").execute
-    }
-    uuid
-  }
-
-  /**
+   def put(uuid: String, entityName: String, propertyName: String, propertyValue: String, deleteIfNullValue: Boolean): String = {
+     Database.forURL("jdbc:postgresql://localhost/occ", driver = "org.postgresql.Driver", user = "postgres", password = "postgres") withSession {
+       // Create the tables, including primary and foreign keys
+       Q.updateNA(s"""INSERT INTO $entityName (uuid, doc) VALUES ('$uuid', '"$propertyName" => "$propertyValue"');""").execute
+     }
+     uuid
+   }
+
+   /**
     * Put a single property.
     */
-  def put(uuid: String, entityName: String, properties: Map[String, String], deleteIfNullValue: Boolean): String = {
-
-    try {
-      Database.forURL("jdbc:postgresql://localhost/occ", driver = "org.postgresql.Driver", user = "postgres", password = "postgres") withSession {
-        // Create the tables, including primary and foreign keys
-        var buff = new ArrayBuffer[String]()
-        properties.foreach({ case (key:String, value:String) => {
-          val valEscaped = value.replaceAll("\"", "\\\\\"").replaceAll("'", "''")
-          buff +=  s""""$key" => "$valEscaped""""
-        }})
-        val keyValuePairs = buff.mkString(",")
-        Q.updateNA(s"""INSERT INTO $entityName (uuid, doc) VALUES ('$uuid', '$keyValuePairs');""").execute
-      }
-    } catch {
-      case e:PSQLException => {
-        //already exists...
-        Database.forURL("jdbc:postgresql://localhost/occ", driver = "org.postgresql.Driver", user = "postgres", password = "postgres") withSession {
-          // Create the tables, including primary and foreign keys
-          var buff = new ArrayBuffer[String]()
-          properties.foreach({ case (key:String, value:String) => {
-            val valEscaped = value.replaceAll("\"", "\\\\\"").replaceAll("'", "''")
-            buff +=  s""""$key" => "$valEscaped""""
-          }})
-          val keyValuePairs = buff.mkString(",")
-          Q.updateNA(s"""UPDATE $entityName SET doc = '$keyValuePairs' WHERE uuid = '$uuid' ;""").execute
-        }
-      }
-    }
-    uuid
-  }
-
-  /**
+   def put(uuid: String, entityName: String, properties: Map[String, String], deleteIfNullValue: Boolean): String = {
+
+     try {
+       Database.forURL("jdbc:postgresql://localhost/occ", driver = "org.postgresql.Driver", user = "postgres", password = "postgres") withSession {
+         // Create the tables, including primary and foreign keys
+         var buff = new ArrayBuffer[String]()
+         properties.foreach({ case (key:String, value:String) => {
+           val valEscaped = value.replaceAll("\"", "\\\\\"").replaceAll("'", "''")
+           buff +=  s""""$key" => "$valEscaped""""
+         }})
+         val keyValuePairs = buff.mkString(",")
+         Q.updateNA(s"""INSERT INTO $entityName (uuid, doc) VALUES ('$uuid', '$keyValuePairs');""").execute
+       }
+     } catch {
+       case e:PSQLException => {
+         //already exists...
+         Database.forURL("jdbc:postgresql://localhost/occ", driver = "org.postgresql.Driver", user = "postgres", password = "postgres") withSession {
+           // Create the tables, including primary and foreign keys
+           var buff = new ArrayBuffer[String]()
+           properties.foreach({ case (key:String, value:String) => {
+             val valEscaped = value.replaceAll("\"", "\\\\\"").replaceAll("'", "''")
+             buff +=  s""""$key" => "$valEscaped""""
+           }})
+           val keyValuePairs = buff.mkString(",")
+           Q.updateNA(s"""UPDATE $entityName SET doc = '$keyValuePairs' WHERE uuid = '$uuid' ;""").execute
+         }
+       }
+     }
+     uuid
+   }
+
+   /**
     * Get a single property.
     */
-  def get(uuid: String, entityName: String, propertyName: String): Option[String] = {
-    var value:Option[String] = None
-    Database.forURL("jdbc:postgresql://localhost/occ", driver = "org.postgresql.Driver", user = "postgres", password = "postgres") withSession {
-      val result = Q.queryNA[String](s"SELECT doc->'$propertyName' from $entityName where uuid = '$uuid';")
-      value = result.firstOption
-    }
-    value
-  }
-
-  /**
+   def get(uuid: String, entityName: String, propertyName: String): Option[String] = {
+     var value:Option[String] = None
+     Database.forURL("jdbc:postgresql://localhost/occ", driver = "org.postgresql.Driver", user = "postgres", password = "postgres") withSession {
+       val result = Q.queryNA[String](s"SELECT doc->'$propertyName' from $entityName where uuid = '$uuid';")
+       value = result.firstOption
+     }
+     value
+   }
+
+   /**
     * Gets the supplied properties for this record
     */
-  def getSelected(uuid: String, entityName: String, propertyNames: Seq[String]): Option[Map[String, String]] = {
-    throw new RuntimeException("Not implemented")
-  }
-
-  /**
+   def getSelected(uuid: String, entityName: String, propertyNames: Seq[String]): Option[Map[String, String]] = {
+     throw new RuntimeException("Not implemented")
+   }
+
+   /**
     * Get a key value pair map for this record.
     */
-  def get(uuid: String, entityName: String): Option[Map[String, String]] = {
-
-    var returnValue:Option[Map[String,String]] = None
-
-    Database.forURL("jdbc:postgresql://localhost/occ", driver = "org.postgresql.Driver", user = "postgres", password = "postgres") withSession {
-      val results = Q.queryNA[(String,String)](s"SELECT uuid, doc from $entityName where uuid = '$uuid';")
-      results.firstOption match {
-        case Some((uuid,doc)) => {
-          val map:Map[String,String] = HStoreConverter.fromString(doc).asInstanceOf[java.util.HashMap[String,String]].toMap
-          returnValue = Some(map)
-        }
-        case None => None
-      }
-    }
-    returnValue
-  }
-
-  /**
+   def get(uuid: String, entityName: String): Option[Map[String, String]] = {
+
+     var returnValue:Option[Map[String,String]] = None
+
+   Database.forURL("jdbc:postgresql://localhost/occ", driver = "org.postgresql.Driver", user = "postgres", password = "postgres") withSession {
+     val results = Q.queryNA[(String,String)](s"SELECT uuid, doc from $entityName where uuid = '$uuid';")
+     results.firstOption match {
+       case Some((uuid,doc)) => {
+       val map:Map[String,String] = HStoreConverter.fromString(doc).asInstanceOf[java.util.HashMap[String,String]].toMap
+       returnValue = Some(map)
+     }
+     case None => None
+       }
+     }
+     returnValue
+   }
+
+   /**
     * Get a key value pair map for this column time stamps of this record.
     */
-  def getColumnsWithTimestamps(uuid: String, entityName: String): Option[Map[String, Long]] = {
-    throw new RuntimeException("Not implemented")
-  }
-
-  /**
+   def getColumnsWithTimestamps(uuid: String, entityName: String): Option[Map[String, Long]] = {
+     throw new RuntimeException("Not implemented")
+   }
+
+   /**
     * Gets KVP map for a record based on a value in an index
     */
-  def getByIndex(uuid: String, entityName: String, idxColumn: String): Option[Map[String, String]] = {
-    throw new RuntimeException("Not implemented")
-  }
-
-  /**
+   def getByIndex(uuid: String, entityName: String, idxColumn: String): Option[Map[String, String]] = {
+     throw new RuntimeException("Not implemented")
+   }
+
+   /**
     * Gets a single property based on an indexed value.  Returns the value of the "first" matched record.
     */
-  def getByIndex(uuid: String, entityName: String, idxColumn: String, propertyName: String): Option[String] = {
-    throw new RuntimeException("Not implemented")
-  }
-
-  /**
+   def getByIndex(uuid: String, entityName: String, idxColumn: String, propertyName: String): Option[String] = {
+     throw new RuntimeException("Not implemented")
+   }
+
+   /**
     * Retrieve an array of objects from a single column.
     */
-  def getList[A](uuid: String, entityName: String, propertyName: String, theClass: Class[_]): List[A] = {
-    //throw new RuntimeException("Not implemented")
-    List[A]()
-  }
-
-  /**
+   def getList[A](uuid: String, entityName: String, propertyName: String, theClass: Class[_]): List[A] = {
+     //throw new RuntimeException("Not implemented")
+     List[A]()
+   }
+
+   /**
     * Add a batch of properties.
     */
-  def putBatch(entityName: String, batch: collection.Map[String, Map[String, String]], deleteIfNullValue: Boolean): Unit = {
-    logger.warn("loading batch....WARNING not implemented......")
-  }
-
-  /**
+   def putBatch(entityName: String, batch: Map[String, Map[String, String]], deleteIfNullValue: Boolean): Unit = {
+     logger.warn("loading batch....WARNING not implemented......")
+   }
+
+   /**
     * @param overwrite if true, current stored value will be replaced without a read.
     */
-  def putList[A](uuid: String, entityName: String, propertyName: String, objectList:Seq[A], theClass: Class[_], overwrite: Boolean, deleteIfNullValue: Boolean): String = {
-    //throw new RuntimeException("Not implemented")
-    logger.warn("putList....WARNING not implemented......")
-    uuid
-  }
-
-  /**
+   def putList[A](uuid: String, entityName: String, propertyName: String, objectList:Seq[A], theClass: Class[_], overwrite: Boolean, deleteIfNullValue: Boolean): String = {
+     //throw new RuntimeException("Not implemented")
+     logger.warn("putList....WARNING not implemented......")
+     uuid
+   }
+
+   /**
     * Page over all entities, passing the retrieved UUID and property map to the supplied function.
     * Function should return false to exit paging.
     */
-  def pageOverAll(entityName: String, proc: (String, Map[String, String]) => Boolean, startUuid:String, endUuid:String, pageSize:Int): Unit = {
-
-    var hasMore = true
-    var offset = 0
-
-    while(hasMore){
-      var count = 0
-      Database.forURL("jdbc:postgresql://localhost/occ", driver = "org.postgresql.Driver", user = "postgres", password = "postgres") withSession {
-        val results = Q.queryNA[(String,String)](s"SELECT uuid, doc from $entityName where uuid >= '$startUuid' limit $pageSize offset $offset;")
-        results.foreach(result => {
-          val uuid = result._1
-          val map:Map[String,String] = HStoreConverter.fromString(result._2).asInstanceOf[java.util.HashMap[String,String]].toMap
-          proc(uuid, map)
-          println(result)
-          count += 1
-        })
-      }
-      hasMore = count > 0
-      offset += pageSize
-    }
-  }
-
-  /**
+   def pageOverAll(entityName: String, proc: (String, Map[String, String]) => Boolean, startUuid:String, endUuid:String, pageSize:Int): Unit = {
+
+     var hasMore = true
+     var offset = 0
+
+     while(hasMore){
+       var count = 0
+     Database.forURL("jdbc:postgresql://localhost/occ", driver = "org.postgresql.Driver", user = "postgres", password = "postgres") withSession {
+       val results = Q.queryNA[(String,String)](s"SELECT uuid, doc from $entityName where uuid >= '$startUuid' limit $pageSize offset $offset;")
+       results.foreach(result => {
+         val uuid = result._1
+         val map:Map[String,String] = HStoreConverter.fromString(result._2).asInstanceOf[java.util.HashMap[String,String]].toMap
+         proc(uuid, map)
+         println(result)
+         count += 1
+       })
+       }
+       hasMore = count > 0
+       offset += pageSize
+     }
+   }
+
+   /**
     * Page over the records, retrieving the supplied columns only.
     */
-  def pageOverSelect(entityName: String, proc: (String, Map[String, String]) => Boolean, startUuid: String, endUuid: String, pageSize: Int, columnName: String*): Unit = {
-    pageOverAll(entityName, proc, startUuid, endUuid, pageSize)
-  }
-
-  /**
+   def pageOverSelect(entityName: String, proc: (String, Map[String, String]) => Boolean, startUuid: String, endUuid: String, pageSize: Int, columnName: String*): Unit = {
+     pageOverAll(entityName, proc, startUuid, endUuid, pageSize)
+   }
+
+   /**
     * Page over the records, retrieving the supplied columns range.
     */
-  def pageOverColumnRange(entityName: String, proc: (String, Map[String, String]) => Boolean, startUuid: String, endUuid: String, pageSize: Int, startColumn: String, endColumn: String): Unit = throw new RuntimeException("Not implemented")
-
-  /**
+   def pageOverColumnRange(entityName: String, proc: (String, Map[String, String]) => Boolean, startUuid: String, endUuid: String, pageSize: Int, startColumn: String, endColumn: String): Unit = throw new RuntimeException("Not implemented")
+
+   /**
     * Select the properties for the supplied record UUIDs
     */
-  def selectRows(uuids: Seq[String], entityName: String, propertyNames: Seq[String], proc: (Map[String, String]) => Unit): Unit = throw new RuntimeException("Not implemented")
-
-  /**
+   def selectRows(uuids: Seq[String], entityName: String, propertyNames: Seq[String], proc: (Map[String, String]) => Unit): Unit = throw new RuntimeException("Not implemented")
+
+   /**
     * The column to delete.
     */
-  def deleteColumns(uuid: String, entityName: String, columnName: String*): Unit = throw new RuntimeException("Not implemented")
-
-  /**
+   def deleteColumns(uuid: String, entityName: String, columnName: String*): Unit = throw new RuntimeException("Not implemented")
+
+   /**
     * Delete row
     */
-  def delete(uuid: String, entityName: String): Unit = throw new RuntimeException("Not implemented")
-
-  /**
+   def delete(uuid: String, entityName: String): Unit = throw new RuntimeException("Not implemented")
+
+   /**
     * Close db connections etc
     */
-<<<<<<< HEAD
    def shutdown: Unit = {}
 
-  def createSecondaryIndex(entityName:String, indexFieldName:String, threads:Int) = throw new RuntimeException("Not implemented")
- }
-=======
-  def shutdown: Unit = {}
-}
->>>>>>> ba78ca66
+   def createSecondaryIndex(entityName:String, indexFieldName:String, threads:Int) = throw new RuntimeException("Not implemented")
+ }